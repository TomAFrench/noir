#![forbid(unsafe_code)]
use std::{collections::BTreeMap, convert::TryInto, str};

use acvm::{acir::native_types::Witness, FieldElement};
use errors::AbiError;
use input_parser::InputValue;
<<<<<<< HEAD
use iter_extended::{try_btree_map, vecmap};
=======
use iter_extended::vecmap;
>>>>>>> 210b83e9
use serde::{Deserialize, Serialize};
// This is the ABI used to bridge the different TOML formats for the initial
// witness, the partial witness generator and the interpreter.
//
// This ABI has nothing to do with ACVM or ACIR. Although they implicitly have a relationship

pub mod errors;
pub mod input_parser;
mod serialization;

/// A map from the fields in an TOML/JSON file which correspond to some ABI to their values
pub type InputMap = BTreeMap<String, InputValue>;

/// A map from the witnesses in a constraint system to the field element values
pub type WitnessMap = BTreeMap<Witness, FieldElement>;

pub const MAIN_RETURN_NAME: &str = "return";

#[derive(Clone, Debug, PartialEq, Eq, Serialize, Deserialize)]
#[serde(tag = "kind", rename_all = "lowercase")]
/// Types that are allowed in the (main function in binary)
///
/// we use this separation so that we can have types like Strings
/// without needing to introduce this in the Noir types
///
/// NOTE: If Strings are introduced as a native type, the translation will
/// be straightforward. Whether exotic types like String will be natively supported
/// depends on the types of programs that users want to do. I don't envision string manipulation
/// in programs, however it is possible to support, with many complications like encoding character set
/// support.
pub enum AbiType {
    Field,
    Array {
        length: u64,
        #[serde(rename = "type")]
        typ: Box<AbiType>,
    },
    Integer {
        sign: Sign,
        width: u32,
    },
    Boolean,
    Struct {
        #[serde(
            serialize_with = "serialization::serialize_struct_fields",
            deserialize_with = "serialization::deserialize_struct_fields"
        )]
        fields: BTreeMap<String, AbiType>,
    },
    String {
        length: u64,
    },
}

#[derive(Clone, Copy, Debug, PartialEq, Eq, Serialize, Deserialize)]
#[serde(rename_all = "lowercase")]
/// Represents whether the parameter is public or known only to the prover.
pub enum AbiVisibility {
    Public,
    // Constants are not allowed in the ABI for main at the moment.
    // Constant,
    Private,
}

impl std::fmt::Display for AbiVisibility {
    fn fmt(&self, f: &mut std::fmt::Formatter<'_>) -> std::fmt::Result {
        match self {
            AbiVisibility::Public => write!(f, "pub"),
            AbiVisibility::Private => write!(f, "priv"),
        }
    }
}

#[derive(Clone, Copy, Debug, PartialEq, Eq, Serialize, Deserialize)]
#[serde(rename_all = "lowercase")]
pub enum Sign {
    Unsigned,
    Signed,
}

impl AbiType {
    pub fn num_elements(&self) -> usize {
        match self {
            AbiType::Field | AbiType::Integer { .. } | AbiType::Boolean => 1,
            AbiType::Array { length, typ: _ } => *length as usize,
            AbiType::Struct { fields, .. } => fields.len(),
            AbiType::String { length } => *length as usize,
        }
    }

    /// Returns the number of field elements required to represent the type once encoded.
    pub fn field_count(&self) -> u32 {
        match self {
            AbiType::Field | AbiType::Integer { .. } | AbiType::Boolean => 1,
            AbiType::Array { length, typ } => typ.field_count() * (*length as u32),
            AbiType::Struct { fields, .. } => {
                fields.iter().fold(0, |acc, (_, field_type)| acc + field_type.field_count())
            }
            AbiType::String { length } => *length as u32,
        }
    }
}

#[derive(Clone, Debug, PartialEq, Serialize, Deserialize)]
/// An argument or return value of the circuit's `main` function.
pub struct AbiParameter {
    pub name: String,
    #[serde(rename = "type")]
    pub typ: AbiType,
    pub visibility: AbiVisibility,
}

impl AbiParameter {
    pub fn is_public(&self) -> bool {
        self.visibility == AbiVisibility::Public
    }
}

#[derive(Clone, Debug, Serialize, Deserialize)]
pub struct Abi {
    pub parameters: Vec<AbiParameter>,
    pub param_witnesses: BTreeMap<String, Vec<Witness>>,
}

impl Abi {
    pub fn parameter_names(&self) -> Vec<&String> {
        self.parameters.iter().map(|x| &x.name).collect()
    }

    pub fn num_parameters(&self) -> usize {
        self.parameters.len()
    }

    /// Returns the number of field elements required to represent the ABI's input once encoded.
    pub fn field_count(&self) -> u32 {
        self.parameters.iter().map(|param| param.typ.field_count()).sum()
    }

    pub fn to_btree_map(&self) -> BTreeMap<String, AbiType> {
        let mut map = BTreeMap::new();
        for param in self.parameters.iter() {
            map.insert(param.name.clone(), param.typ.clone());
        }
        map
    }

    /// ABI with only the public parameters
    #[must_use]
    pub fn public_abi(self) -> Abi {
        let parameters: Vec<_> =
            self.parameters.into_iter().filter(|param| param.is_public()).collect();
        let param_witnesses = self
            .param_witnesses
            .into_iter()
            .filter(|(param_name, _)| parameters.iter().any(|param| &param.name == param_name))
            .collect();
        Abi { parameters, param_witnesses }
    }

    /// Encode a set of inputs as described in the ABI into a `WitnessMap`.
    pub fn encode_to_witness(
        &self,
        input_map: &BTreeMap<String, InputValue>,
    ) -> Result<BTreeMap<Witness, FieldElement>, AbiError> {
        // TODO: Avoid this clone
        let mut input_map = input_map.clone();

        // Remove the return value parameter
        input_map.remove(MAIN_RETURN_NAME);

        // First encode each input separately
        let encoded_input_map: BTreeMap<String, Vec<FieldElement>> =
            try_btree_map(input_map, |(key, value)| {
                Self::encode_value(value, &key).map(|v| (key.clone(), v))
            })?;

        // Write input field elements into witness indices specified in `abi_witness_map`.
        let witness_map = encoded_input_map
            .iter()
            .flat_map(|(param_name, encoded_param_fields)| {
                let param_witness_indices = &self.param_witnesses[param_name];
                param_witness_indices
                    .iter()
                    .zip(encoded_param_fields.iter())
                    .map(|(&witness, &field_element)| (witness, field_element))
            })
            .collect();

        Ok(witness_map)
    }

    /// Encode a set of inputs as described in the ABI into a vector of `FieldElement`s.
    pub fn encode_to_array(
        self,
        inputs: &BTreeMap<String, InputValue>,
    ) -> Result<Vec<FieldElement>, AbiError> {
        let parameters = self.parameters.clone();
        let param_names: Vec<&String> = parameters.iter().map(|param| &param.name).collect();
        let mut encoded_inputs = Vec::new();

        for param in self.parameters {
            let value = inputs
                .get(&param.name)
                .ok_or_else(|| AbiError::MissingParam(param.name.to_owned()))?
                .clone();

            if !value.matches_abi(&param.typ) {
                return Err(AbiError::TypeMismatch { param, value });
            }

            encoded_inputs.extend(Self::encode_value(value, &param.name)?);
        }

        // Check that no extra witness values have been provided.
        // Any missing values should be caught by the above for-loop so this only catches extra values.
        if param_names.len() != inputs.len() {
            let unexpected_params: Vec<String> =
                inputs.keys().filter(|param| !param_names.contains(param)).cloned().collect();
            return Err(AbiError::UnexpectedParams(unexpected_params));
        }

        Ok(encoded_inputs)
    }

    fn encode_value(value: InputValue, param_name: &String) -> Result<Vec<FieldElement>, AbiError> {
        let mut encoded_value = Vec::new();
        match value {
            InputValue::Field(elem) => encoded_value.push(elem),
            InputValue::Vec(vec_elem) => encoded_value.extend(vec_elem),
            InputValue::String(string) => {
                let str_as_fields =
                    string.bytes().map(|byte| FieldElement::from_be_bytes_reduce(&[byte]));
                encoded_value.extend(str_as_fields)
            }
            InputValue::Struct(object) => {
                for (field_name, value) in object {
                    let new_name = format!("{param_name}.{field_name}");
                    encoded_value.extend(Self::encode_value(value, &new_name)?)
                }
            }
            InputValue::Undefined => return Err(AbiError::UndefinedInput(param_name.to_string())),
        }
        Ok(encoded_value)
    }

    /// Decode a `WitnessMap` into the types specified in the ABI.
    pub fn decode_from_witness(
        &self,
        witness_map: &BTreeMap<Witness, FieldElement>,
    ) -> Result<BTreeMap<String, InputValue>, AbiError> {
        let public_inputs_map = self
            .parameters
            .iter()
            .map(|AbiParameter { name, typ, .. }| {
                let param_witness_values =
                    vecmap(self.param_witnesses[name].clone(), |witness_index| {
                        witness_map[&witness_index]
                    });

                Self::decode_value(&mut param_witness_values.into_iter(), typ)
                    .map(|input_value| (name.clone(), input_value))
                    .unwrap()
            })
            .collect();

        Ok(public_inputs_map)
    }

    /// Decode a vector of `FieldElements` into the types specified in the ABI.
    pub fn decode_from_array(
        &self,
        encoded_inputs: &[FieldElement],
    ) -> Result<BTreeMap<String, InputValue>, AbiError> {
        let input_length: u32 = encoded_inputs.len().try_into().unwrap();
        if input_length != self.field_count() {
            return Err(AbiError::UnexpectedInputLength {
                actual: input_length,
                expected: self.field_count(),
            });
        }

        let mut field_iterator = encoded_inputs.iter().cloned();
        let mut decoded_inputs = BTreeMap::new();
        for param in &self.parameters {
            let decoded_value = Self::decode_value(&mut field_iterator, &param.typ)?;

            decoded_inputs.insert(param.name.to_owned(), decoded_value);
        }
        Ok(decoded_inputs)
    }

    fn decode_value(
        field_iterator: &mut impl Iterator<Item = FieldElement>,
        value_type: &AbiType,
    ) -> Result<InputValue, AbiError> {
        // This function assumes that `field_iterator` contains enough `FieldElement`s in order to decode a `value_type`
        // `Abi.decode` enforces that the encoded inputs matches the expected length defined by the ABI so this is safe.
        let value = match value_type {
            AbiType::Field | AbiType::Integer { .. } | AbiType::Boolean => {
                let field_element = field_iterator.next().unwrap();

                InputValue::Field(field_element)
            }
            AbiType::Array { length, .. } => {
                let field_elements: Vec<FieldElement> =
                    field_iterator.take(*length as usize).collect();

                InputValue::Vec(field_elements)
            }
            AbiType::String { length } => {
                let field_elements: Vec<FieldElement> =
                    field_iterator.take(*length as usize).collect();

                InputValue::String(decode_string_value(&field_elements))
            }
            AbiType::Struct { fields, .. } => {
                let mut struct_map = BTreeMap::new();

                for (field_key, param_type) in fields {
                    let field_value = Self::decode_value(field_iterator, param_type)?;

                    struct_map.insert(field_key.to_owned(), field_value);
                }

                InputValue::Struct(struct_map)
            }
        };

        Ok(value)
    }
}

pub fn decode_string_value(field_elements: &[FieldElement]) -> String {
    let string_as_slice = vecmap(field_elements, |e| {
        let mut field_as_bytes = e.to_be_bytes();
        let char_byte = field_as_bytes.pop().unwrap(); // A character in a string is represented by a u8, thus we just want the last byte of the element
        assert!(field_as_bytes.into_iter().all(|b| b == 0)); // Assert that the rest of the field element's bytes are empty
        char_byte
    });

    let final_string = str::from_utf8(&string_as_slice).unwrap();
    final_string.to_owned()
}<|MERGE_RESOLUTION|>--- conflicted
+++ resolved
@@ -4,11 +4,7 @@
 use acvm::{acir::native_types::Witness, FieldElement};
 use errors::AbiError;
 use input_parser::InputValue;
-<<<<<<< HEAD
 use iter_extended::{try_btree_map, vecmap};
-=======
-use iter_extended::vecmap;
->>>>>>> 210b83e9
 use serde::{Deserialize, Serialize};
 // This is the ABI used to bridge the different TOML formats for the initial
 // witness, the partial witness generator and the interpreter.
