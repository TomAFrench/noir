--- conflicted
+++ resolved
@@ -259,28 +259,10 @@
                 InputValue::Vec(field_elements)
             }
             AbiType::String { length } => {
-<<<<<<< HEAD
-                let field_elements = &encoded_inputs[index..index + (*length as usize)];
-
-                let final_string = decode_string_value(field_elements);
-
-                index += *length as usize;
-                InputValue::String(final_string)
-=======
-                let string_as_slice: Vec<u8> = field_iterator
-                    .take(*length as usize)
-                    .map(|e| {
-                        let mut field_as_bytes = e.to_be_bytes();
-                        let char_byte = field_as_bytes.pop().unwrap(); // A character in a string is represented by a u8, thus we just want the last byte of the element
-                        assert!(field_as_bytes.into_iter().all(|b| b == 0)); // Assert that the rest of the field element's bytes are empty
-                        char_byte
-                    })
-                    .collect();
-
-                let final_string = str::from_utf8(&string_as_slice).unwrap();
-
-                InputValue::String(final_string.to_owned())
->>>>>>> f3293793
+                let field_elements: Vec<FieldElement> =
+                    field_iterator.take(*length as usize).collect();
+
+                InputValue::String(decode_string_value(&field_elements))
             }
             AbiType::Struct { fields, .. } => {
                 let mut struct_map = BTreeMap::new();
