--- conflicted
+++ resolved
@@ -30,12 +30,6 @@
 /// support.
 pub enum AbiType {
     Field,
-<<<<<<< HEAD
-    Array { length: u128, typ: Box<AbiType> },
-    Integer { sign: Sign, width: u32 },
-    Struct { fields: BTreeMap<String, AbiType> },
-    String { length: u128 },
-=======
     Array {
         length: u64,
         #[serde(rename = "type")]
@@ -52,7 +46,7 @@
         )]
         fields: BTreeMap<String, AbiType>,
     },
->>>>>>> 0fd815dd
+    String { length: u64 },
 }
 
 #[derive(Clone, Copy, Debug, PartialEq, Eq, Serialize, Deserialize)]
@@ -304,27 +298,4 @@
 
         Ok((index, value))
     }
-<<<<<<< HEAD
-}
-
-impl Serialize for Abi {
-    fn serialize<S>(&self, serializer: S) -> Result<S::Ok, S::Error>
-    where
-        S: Serializer,
-    {
-        let vec: Vec<u8> = Vec::new();
-        let mut map = serializer.serialize_map(Some(self.parameters.len()))?;
-        for param in &self.parameters {
-            match param.typ {
-                AbiType::Field => map.serialize_entry(&param.name, "")?,
-                AbiType::Array { .. } => map.serialize_entry(&param.name, &vec)?,
-                AbiType::String { .. } => map.serialize_entry(&param.name, "")?,
-                AbiType::Integer { .. } => map.serialize_entry(&param.name, "")?,
-                AbiType::Struct { .. } => map.serialize_entry(&param.name, "")?,
-            };
-        }
-        map.end()
-    }
-=======
->>>>>>> 0fd815dd
 }