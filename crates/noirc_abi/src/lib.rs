use std::{collections::BTreeMap, convert::TryInto, str};

use acvm::FieldElement;
use errors::AbiError;
use input_parser::InputValue;
use serde::{Deserialize, Serialize};

// This is the ABI used to bridge the different TOML formats for the initial
// witness, the partial witness generator and the interpreter.
//
// This ABI has nothing to do with ACVM or ACIR. Although they implicitly have a relationship

pub mod errors;
pub mod input_parser;
mod serialization;

pub const MAIN_RETURN_NAME: &str = "return";

#[derive(Clone, Debug, PartialEq, Eq, Serialize, Deserialize)]
#[serde(tag = "kind", rename_all = "lowercase")]
/// Types that are allowed in the (main function in binary)
///
/// we use this separation so that we can have types like Strings
/// without needing to introduce this in the Noir types
///
/// NOTE: If Strings are introduced as a native type, the translation will
/// be straightforward. Whether exotic types like String will be natively supported
/// depends on the types of programs that users want to do. I don't envision string manipulation
/// in programs, however it is possible to support, with many complications like encoding character set
/// support.
pub enum AbiType {
    Field,
    Array {
        length: u64,
        #[serde(rename = "type")]
        typ: Box<AbiType>,
    },
    Integer {
        sign: Sign,
        width: u32,
    },
    Struct {
        #[serde(
            serialize_with = "serialization::serialize_struct_fields",
            deserialize_with = "serialization::deserialize_struct_fields"
        )]
        fields: BTreeMap<String, AbiType>,
    },
    String {
        length: u64,
    },
}

#[derive(Clone, Copy, Debug, PartialEq, Eq, Serialize, Deserialize)]
#[serde(rename_all = "lowercase")]
/// Represents whether the parameter is public or known only to the prover.
pub enum AbiVisibility {
    Public,
    // Constants are not allowed in the ABI for main at the moment.
    // Constant,
    Private,
}

impl std::fmt::Display for AbiVisibility {
    fn fmt(&self, f: &mut std::fmt::Formatter<'_>) -> std::fmt::Result {
        match self {
            AbiVisibility::Public => write!(f, "pub"),
            AbiVisibility::Private => write!(f, "priv"),
        }
    }
}

#[derive(Clone, Copy, Debug, PartialEq, Eq, Serialize, Deserialize)]
#[serde(rename_all = "lowercase")]
pub enum Sign {
    Unsigned,
    Signed,
}

impl AbiType {
    pub fn num_elements(&self) -> usize {
        match self {
            AbiType::Field | AbiType::Integer { .. } => 1,
            AbiType::Array { length, typ: _ } => *length as usize,
            AbiType::Struct { fields, .. } => fields.len(),
            AbiType::String { length } => *length as usize,
        }
    }

    /// Returns the number of field elements required to represent the type once encoded.
    pub fn field_count(&self) -> u32 {
        match self {
            AbiType::Field | AbiType::Integer { .. } => 1,
            AbiType::Array { length, typ } => typ.field_count() * (*length as u32),
            AbiType::Struct { fields, .. } => {
                fields.iter().fold(0, |acc, (_, field_type)| acc + field_type.field_count())
            }
            AbiType::String { length } => *length as u32,
        }
    }
}

#[derive(Clone, Debug, PartialEq, Serialize, Deserialize)]
/// An argument or return value of the circuit's `main` function.
pub struct AbiParameter {
    pub name: String,
    #[serde(rename = "type")]
    pub typ: AbiType,
    pub visibility: AbiVisibility,
}

impl AbiParameter {
    pub fn is_public(&self) -> bool {
        self.visibility == AbiVisibility::Public
    }
}

#[derive(Clone, Debug, Serialize, Deserialize)]
pub struct Abi {
    pub parameters: Vec<AbiParameter>,
}

impl Abi {
    pub fn parameter_names(&self) -> Vec<&String> {
        self.parameters.iter().map(|x| &x.name).collect()
    }

    pub fn num_parameters(&self) -> usize {
        self.parameters.len()
    }

    /// Returns the number of field elements required to represent the ABI's input once encoded.
    pub fn field_count(&self) -> u32 {
        self.parameters.iter().map(|param| param.typ.field_count()).sum()
    }

    pub fn sort(&mut self) {
        self.parameters.sort_by(|a, b| a.name.partial_cmp(&b.name).unwrap())
    }

    pub fn flattened_param_types(&mut self) -> Vec<AbiType> {
        let mut new_params = Vec::new();
        for param in self.parameters.iter() {
            new_params.extend(Self::flatten_param_type(param.typ.clone()))
        }
        new_params
    }

    fn flatten_param_type(typ: AbiType) -> Vec<AbiType> {
        match typ {
            AbiType::Struct { fields } => {
                let mut flat_struct = Vec::new();
                for (_, param_type) in fields {
                    flat_struct.extend(Self::flatten_param_type(param_type))
                }
                flat_struct
            }
            _ => vec![typ],
        }
    }

    /// ABI with only the public parameters
    #[must_use]
    pub fn public_abi(self) -> Abi {
        let parameters: Vec<_> =
            self.parameters.into_iter().filter(|param| param.is_public()).collect();
        Abi { parameters }
    }

    /// Encode a set of inputs as described in the ABI into a vector of `FieldElement`s.
    pub fn encode(
        self,
        inputs: &BTreeMap<String, InputValue>,
        allow_undefined_return: bool,
    ) -> Result<Vec<FieldElement>, AbiError> {
        let param_names = self.parameter_names();
        let mut encoded_inputs = Vec::new();

        for param in self.parameters.iter() {
            let value = inputs
                .get(&param.name)
                .ok_or_else(|| AbiError::MissingParam(param.name.to_owned()))?
                .clone();

            if !value.matches_abi(&param.typ) {
                return Err(AbiError::TypeMismatch { param: param.to_owned(), value });
            }

            // As the circuit calculates the return value in the process of calculating rest of the witnesses
            // it's not absolutely necessary to provide them as inputs. We then tolerate an undefined value for
            // the return value input and just skip it.
            if allow_undefined_return
                && param.name == MAIN_RETURN_NAME
                && matches!(value, InputValue::Undefined)
            {
                let return_witness_len = param.typ.field_count();

                // We do not support undefined arrays for now - TODO
                if return_witness_len != 1 {
                    return Err(AbiError::Generic(
                        "Values of array returned from main must be specified".to_string(),
                    ));
                } else {
                    // This assumes that the return value is at the end of the ABI, otherwise values will be misaligned.
                    continue;
                }
            }

            encoded_inputs.extend(Self::encode_value(value, &param.name)?);
        }

        // Check that no extra witness values have been provided.
        // Any missing values should be caught by the above for-loop so this only catches extra values.
        if param_names.len() != inputs.len() {
            let unexpected_params: Vec<String> =
                inputs.keys().filter(|param| !param_names.contains(param)).cloned().collect();
            return Err(AbiError::UnexpectedParams(unexpected_params));
        }

        Ok(encoded_inputs)
    }

    fn encode_value(value: InputValue, param_name: &String) -> Result<Vec<FieldElement>, AbiError> {
        let mut encoded_value = Vec::new();
        match value {
            InputValue::Field(elem) => encoded_value.push(elem),
            InputValue::Vec(vec_elem) => encoded_value.extend(vec_elem),
            InputValue::String(string) => {
                let str_as_fields =
                    string.bytes().map(|byte| FieldElement::from_be_bytes_reduce(&[byte]));
                encoded_value.extend(str_as_fields)
            }
            InputValue::Struct(object) => {
                for (field_name, value) in object {
                    let new_name = format!("{param_name}.{field_name}");
                    encoded_value.extend(Self::encode_value(value, &new_name)?)
                }
            }
            InputValue::Undefined => return Err(AbiError::UndefinedInput(param_name.to_string())),
        }
        Ok(encoded_value)
    }

    /// Decode a vector of `FieldElements` into the types specified in the ABI.
    pub fn decode(
        &self,
        encoded_inputs: &Vec<FieldElement>,
    ) -> Result<BTreeMap<String, InputValue>, AbiError> {
        let input_length: u32 = encoded_inputs.len().try_into().unwrap();
        if input_length != self.field_count() {
            return Err(AbiError::UnexpectedInputLength {
                actual: input_length,
                expected: self.field_count(),
            });
        }

        let mut index = 0;
        let mut decoded_inputs = BTreeMap::new();

        for param in &self.parameters {
            let (next_index, decoded_value) =
                Self::decode_value(index, encoded_inputs, &param.typ)?;

            decoded_inputs.insert(param.name.to_owned(), decoded_value);

            index = next_index;
        }
        Ok(decoded_inputs)
    }

    fn decode_value(
        initial_index: usize,
        encoded_inputs: &Vec<FieldElement>,
        value_type: &AbiType,
    ) -> Result<(usize, InputValue), AbiError> {
        let mut index = initial_index;

        let value = match value_type {
            AbiType::Field | AbiType::Integer { .. } => {
                let field_element = encoded_inputs[index];
                index += 1;

                InputValue::Field(field_element)
            }
            AbiType::Array { length, .. } => {
                let field_elements = &encoded_inputs[index..index + (*length as usize)];

                index += *length as usize;
                InputValue::Vec(field_elements.to_vec())
            }
            AbiType::String { length } => {
                let field_elements = &encoded_inputs[index..index + (*length as usize)];

<<<<<<< HEAD
                let final_string = decode_string_value(field_elements);
=======
                let string_as_slice = field_elements
                    .iter()
                    .map(|e| {
                        let mut field_as_bytes = e.to_be_bytes();
                        let char_byte = field_as_bytes.pop().unwrap(); // A character in a string is represented by a u8, thus we just want the last byte of the element
                        assert!(field_as_bytes.into_iter().all(|b| b == 0)); // Assert that the rest of the field element's bytes are empty
                        char_byte
                    })
                    .collect::<Vec<_>>();

                let final_string = str::from_utf8(&string_as_slice).unwrap();
>>>>>>> cf2eb447

                index += *length as usize;
                InputValue::String(final_string.to_owned())
            }
            AbiType::Struct { fields, .. } => {
                let mut struct_map = BTreeMap::new();

                for (field_key, param_type) in fields {
                    let (next_index, field_value) =
                        Self::decode_value(index, encoded_inputs, param_type)?;

                    struct_map.insert(field_key.to_owned(), field_value);
                    index = next_index;
                }

                InputValue::Struct(struct_map)
            }
        };

        Ok((index, value))
    }
}

pub fn decode_string_value(field_elements: &[FieldElement]) -> String {
    let string_as_slice = field_elements
        .iter()
        .map(|e| {
            let mut field_as_bytes = e.to_bytes();
            let char_byte = field_as_bytes.pop().unwrap(); // A character in a string is represented by a u8, thus we just want the last byte of the element
            assert!(field_as_bytes.into_iter().all(|b| b == 0)); // Assert that the rest of the field element's bytes are empty
            char_byte
        })
        .collect::<Vec<_>>();

    let final_string = str::from_utf8(&string_as_slice).unwrap();
    final_string.to_owned()
}<|MERGE_RESOLUTION|>--- conflicted
+++ resolved
@@ -291,21 +291,7 @@
             AbiType::String { length } => {
                 let field_elements = &encoded_inputs[index..index + (*length as usize)];
 
-<<<<<<< HEAD
                 let final_string = decode_string_value(field_elements);
-=======
-                let string_as_slice = field_elements
-                    .iter()
-                    .map(|e| {
-                        let mut field_as_bytes = e.to_be_bytes();
-                        let char_byte = field_as_bytes.pop().unwrap(); // A character in a string is represented by a u8, thus we just want the last byte of the element
-                        assert!(field_as_bytes.into_iter().all(|b| b == 0)); // Assert that the rest of the field element's bytes are empty
-                        char_byte
-                    })
-                    .collect::<Vec<_>>();
-
-                let final_string = str::from_utf8(&string_as_slice).unwrap();
->>>>>>> cf2eb447
 
                 index += *length as usize;
                 InputValue::String(final_string.to_owned())
@@ -333,7 +319,7 @@
     let string_as_slice = field_elements
         .iter()
         .map(|e| {
-            let mut field_as_bytes = e.to_bytes();
+            let mut field_as_bytes = e.to_be_bytes();
             let char_byte = field_as_bytes.pop().unwrap(); // A character in a string is represented by a u8, thus we just want the last byte of the element
             assert!(field_as_bytes.into_iter().all(|b| b == 0)); // Assert that the rest of the field element's bytes are empty
             char_byte
