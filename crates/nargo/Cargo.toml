--- conflicted
+++ resolved
@@ -31,13 +31,8 @@
 tempdir = "0.3.7"
 
 # Backends
-<<<<<<< HEAD
 aztec_backend = { optional = true, package = "barretenberg_static_lib", git = "https://github.com/noir-lang/aztec_backend", branch = "mv/logging" }
 aztec_wasm_backend = { optional = true, package = "barretenberg_wasm", git = "https://github.com/noir-lang/aztec_backend", branch = "mv/logging" }
-=======
-aztec_backend = { optional = true, package = "barretenberg_static_lib", git = "https://github.com/noir-lang/aztec_backend", rev = "9de36b642d125d1fb4facd1bf60db67946be70ae" }
-aztec_wasm_backend = { optional = true, package = "barretenberg_wasm", git = "https://github.com/noir-lang/aztec_backend", rev = "9de36b642d125d1fb4facd1bf60db67946be70ae" }
->>>>>>> f3293793
 marlin_arkworks_backend = { optional = true, git = "https://github.com/noir-lang/marlin_arkworks_backend", rev = "144378edad821bfaa52bf2cacca8ecc87514a4fc" }
 
 [features]
