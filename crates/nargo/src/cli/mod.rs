--- conflicted
+++ resolved
@@ -126,12 +126,8 @@
         Some("compile") => compile_cmd::run(matches),
         Some("verify") => verify_cmd::run(matches),
         Some("gates") => gates_cmd::run(matches),
-<<<<<<< HEAD
         Some("execute") => execute_cmd::run(matches),
-
-=======
         Some("test") => test_cmd::run(matches),
->>>>>>> 2e1dc823
         Some(x) => Err(CliError::Generic(format!("unknown command : {x}"))),
         _ => unreachable!(),
     };
