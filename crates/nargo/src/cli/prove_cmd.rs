--- conflicted
+++ resolved
@@ -128,17 +128,12 @@
     show_ssa: bool,
     allow_unused_variables: bool,
 ) -> Result<(noirc_driver::CompiledProgram, BTreeMap<Witness, FieldElement>), CliError> {
-<<<<<<< HEAD
-    let compiled_program = super::compile_cmd::compile_circuit(program_dir.as_ref(), show_ssa)?;
-    let solved_witness = parse_and_solve_witness(program_dir, &compiled_program)?;
-=======
     let compiled_program = super::compile_cmd::compile_circuit(
         program_dir.as_ref(),
         show_ssa,
         allow_unused_variables,
     )?;
-    let solved_witness = solve_witness(program_dir, &compiled_program)?;
->>>>>>> 16ce5b20
+    let solved_witness = parse_and_solve_witness(program_dir, &compiled_program)?;
     Ok((compiled_program, solved_witness))
 }
 
