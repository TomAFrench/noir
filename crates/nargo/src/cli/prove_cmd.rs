use std::{collections::BTreeMap, path::PathBuf};

use acvm::acir::native_types::Witness;
use acvm::FieldElement;
use acvm::ProofSystemCompiler;
use acvm::{GateResolution, PartialWitnessGenerator};
use clap::ArgMatches;
use noirc_abi::AbiType;
use noirc_abi::{input_parser::InputValue, Abi};
use std::path::Path;

use crate::errors::{AbiError, CliError};

use super::{
    create_named_dir, write_to_file, PROOFS_DIR, PROOF_EXT, PROVER_INPUT_FILE, VERIFIER_INPUT_FILE,
};

pub(crate) fn run(args: ArgMatches) -> Result<(), CliError> {
    let args = args.subcommand_matches("prove").unwrap();
    let proof_name = args.value_of("proof_name").unwrap();
    let show_ssa = args.is_present("show-ssa");
    let allow_warnings = args.is_present("allow-warnings");
    prove(proof_name, show_ssa, allow_warnings)
}

/// In Barretenberg, the proof system adds a zero witness in the first index,
/// So when we add witness values, their index start from 1.
const WITNESS_OFFSET: u32 = 1;

fn prove(proof_name: &str, show_ssa: bool, allow_warnings: bool) -> Result<(), CliError> {
    let curr_dir = std::env::current_dir().unwrap();
    let mut proof_path = PathBuf::new();
    proof_path.push(PROOFS_DIR);
    let result = prove_with_path(proof_name, curr_dir, proof_path, show_ssa, allow_warnings);
    match result {
        Ok(_) => Ok(()),
        Err(e) => Err(e),
    }
}

/// Ordering is important here, which is why we need the ABI to tell us what order to add the elements in
/// We then need the witness map to get the elements field values.
fn process_abi_with_input(
    abi: Abi,
    witness_map: &BTreeMap<String, InputValue>,
) -> Result<(BTreeMap<Witness, FieldElement>, Option<Witness>), AbiError> {
    let num_params = abi.num_parameters();
    let mut solved_witness = BTreeMap::new();

    let mut index = 0;
    let mut return_witness = None;
    let return_witness_len = if let Some(return_param) =
        abi.parameters.iter().find(|x| x.0 == noirc_frontend::hir_def::function::MAIN_RETURN_NAME)
    {
        match &return_param.1 {
            AbiType::Array { length, .. } => *length as u32,
            AbiType::Integer { .. } | AbiType::Field(_) => 1,
            AbiType::Struct { fields, .. } => fields.len() as u32,
        }
    } else {
        0
    };
    for (param_name, param_type) in abi.parameters.clone().into_iter() {
        let value = witness_map
            .get(&param_name)
            .ok_or_else(|| AbiError::MissingParam(param_name.clone()))?
            .clone();

        if !value.matches_abi(&param_type) {
            return Err(AbiError::TypeMismatch { param_name, param_type, value });
        }

        (index, return_witness) = input_value_into_witness(
            value,
            index,
            return_witness,
            &mut solved_witness,
            param_name,
            return_witness_len,
        )?;
    }
    Ok((solved_witness, return_witness))
}

fn input_value_into_witness(
    value: InputValue,
    initial_index: u32,
    initial_return_witness: Option<Witness>,
    solved_witness: &mut BTreeMap<Witness, FieldElement>,
    param_name: String,
    return_witness_len: u32,
) -> Result<(u32, Option<Witness>), CliError> {
    let mut index = initial_index;
    let mut return_witness = initial_return_witness;
    match value {
        InputValue::Field(element) => {
            let old_value = solved_witness.insert(Witness::new(index + WITNESS_OFFSET), element);
            assert!(old_value.is_none());
            index += 1;
        }
        InputValue::Vec(arr) => {
            for element in arr {
                let old_value =
                    solved_witness.insert(Witness::new(index + WITNESS_OFFSET), element);
                assert!(old_value.is_none());
                index += 1;
            }
        }
        InputValue::Struct(object) => {
            for (name, value) in object {
                (index, return_witness) = input_value_into_witness(
                    value,
                    index,
                    return_witness,
                    solved_witness,
                    name,
                    return_witness_len,
                )?;
            }
<<<<<<< HEAD
            InputValue::Undefined => {
                if param_name != noirc_frontend::hir_def::function::MAIN_RETURN_NAME {
                    return Err(AbiError::UndefinedInput(param_name));
                }
                return_witness = Some(Witness::new(index + WITNESS_OFFSET));

                //We do not support undefined arrays for now - TODO
                if return_witness_len != 1 {
                    return Err(AbiError::Generic(
                        "Values of array returned from main must be specified".to_string(),
                    ));
                }
                index += return_witness_len;
                //XXX We do not support (yet) array of arrays
=======
        }
        InputValue::Undefined => {
            assert_eq!(
                param_name,
                noirc_frontend::hir_def::function::MAIN_RETURN_NAME,
                "input value {} is not defined",
                param_name
            );
            return_witness = Some(Witness::new(index + WITNESS_OFFSET));

            //We do not support undefined arrays for now - TODO
            if return_witness_len != 1 {
                return Err(CliError::Generic(
                    "Values of array returned from main must be specified in prover toml file"
                        .to_string(),
                ));
>>>>>>> f955d3d3
            }
            index += return_witness_len;
            //XXX We do not support (yet) array of arrays
        }
    }
<<<<<<< HEAD

    // Check that no extra witness values have been provided.
    // Any missing values should be caught by the above for-loop so this only catches extra values.
    if num_params != witness_map.len() {
        let param_names = abi.parameter_names();
        let unexpected_params: Vec<String> =
            witness_map
                .keys()
                .filter_map(|param| {
                    if param_names.contains(&param) {
                        None
                    } else {
                        Some(param.to_owned())
                    }
                })
                .collect();
        return Err(AbiError::UnexpectedParams(unexpected_params));
    }

    Ok((solved_witness, return_witness))
=======
    Ok((index, return_witness))
>>>>>>> f955d3d3
}

pub fn compile_circuit_and_witness<P: AsRef<Path>>(
    program_dir: P,
    show_ssa: bool,
    allow_unused_variables: bool,
) -> Result<(noirc_driver::CompiledProgram, BTreeMap<Witness, FieldElement>), CliError> {
    let compiled_program = super::compile_cmd::compile_circuit(
        program_dir.as_ref(),
        show_ssa,
        allow_unused_variables,
    )?;
    let solved_witness = parse_and_solve_witness(program_dir, &compiled_program)?;
    Ok((compiled_program, solved_witness))
}

pub fn parse_and_solve_witness<P: AsRef<Path>>(
    program_dir: P,
    compiled_program: &noirc_driver::CompiledProgram,
) -> Result<BTreeMap<Witness, FieldElement>, CliError> {
    // Parse the initial witness values from Prover.toml
    let witness_map =
        noirc_abi::input_parser::Format::Toml.parse(&program_dir, PROVER_INPUT_FILE)?;

    // Solve the remaining witnesses
    let (solved_witness, return_value) = solve_witness(compiled_program, &witness_map)?;

    // Write public inputs into Verifier.toml
    let abi = compiled_program.abi.as_ref().unwrap();
    export_public_inputs(return_value, &solved_witness, &witness_map, abi, &program_dir)?;

    Ok(solved_witness)
}

fn solve_witness(
    compiled_program: &noirc_driver::CompiledProgram,
    witness_map: &BTreeMap<String, InputValue>,
) -> Result<(BTreeMap<Witness, FieldElement>, Option<Witness>), CliError> {
    let abi = compiled_program.abi.as_ref().unwrap();
    let (mut solved_witness, return_value) = process_abi_with_input(abi.clone(), witness_map)
        .map_err(|error| match error {
            AbiError::UndefinedInput(_) => {
                CliError::Generic(format!("{} in the {}.toml file.", error, PROVER_INPUT_FILE))
            }
            _ => CliError::from(error),
        })?;

    let backend = crate::backends::ConcreteBackend;
    let solver_res = backend.solve(&mut solved_witness, compiled_program.circuit.gates.clone());

    match solver_res {
        GateResolution::UnsupportedOpcode(opcode) => return Err(CliError::Generic(format!(
                "backend does not currently support the {} opcode. ACVM does not currently fall back to arithmetic gates.",
                opcode
        ))),
        GateResolution::UnsatisfiedConstrain => return Err(CliError::Generic(
                "could not satisfy all constraints".to_string()
        )),
        GateResolution::Resolved => (),
        _ => unreachable!(),
    }

    Ok((solved_witness, return_value))
}

fn export_public_inputs<P: AsRef<Path>>(
    w_ret: Option<Witness>,
    solved_witness: &BTreeMap<Witness, FieldElement>,
    witness_map: &BTreeMap<String, InputValue>,
    abi: &Abi,
    path: P,
) -> Result<(), noirc_abi::errors::InputParserError> {
    // generate a name->value map for the public inputs, using the ABI and witness_map:
    let mut public_inputs = BTreeMap::new();
    for i in &abi.parameters {
        if i.1.is_public() {
            let v = &witness_map[&i.0];

            let iv = if matches!(*v, InputValue::Undefined) {
                let w_ret = w_ret.unwrap();
                match &i.1 {
                    AbiType::Array { length, .. } => {
                        let return_values = noirc_frontend::util::vecmap(0..*length, |i| {
                            *solved_witness.get(&Witness::new(w_ret.0 + i as u32)).unwrap()
                        });
                        InputValue::Vec(return_values)
                    }
                    _ => InputValue::Field(*solved_witness.get(&w_ret).unwrap()),
                }
            } else {
                v.clone()
            };
            public_inputs.insert(i.0.clone(), iv);
        }
    }
    //serialise public inputs into verifier.toml
    noirc_abi::input_parser::Format::Toml.serialise(&path, VERIFIER_INPUT_FILE, &public_inputs)
}

pub fn prove_with_path<P: AsRef<Path>>(
    proof_name: &str,
    program_dir: P,
    proof_dir: P,
    show_ssa: bool,
    allow_warnings: bool,
) -> Result<PathBuf, CliError> {
    let (compiled_program, solved_witness) =
        compile_circuit_and_witness(program_dir, show_ssa, allow_warnings)?;

    let backend = crate::backends::ConcreteBackend;
    let proof = backend.prove_with_meta(compiled_program.circuit, solved_witness);

    let mut proof_path = create_named_dir(proof_dir.as_ref(), "proof");
    proof_path.push(proof_name);
    proof_path.set_extension(PROOF_EXT);

    println!("proof : {}", hex::encode(&proof));

    let path = write_to_file(hex::encode(&proof).as_bytes(), &proof_path);
    println!("Proof successfully created and located at {}", path);
    println!("{:?}", std::fs::canonicalize(&proof_path));

    Ok(proof_path)
}<|MERGE_RESOLUTION|>--- conflicted
+++ resolved
@@ -79,83 +79,6 @@
             return_witness_len,
         )?;
     }
-    Ok((solved_witness, return_witness))
-}
-
-fn input_value_into_witness(
-    value: InputValue,
-    initial_index: u32,
-    initial_return_witness: Option<Witness>,
-    solved_witness: &mut BTreeMap<Witness, FieldElement>,
-    param_name: String,
-    return_witness_len: u32,
-) -> Result<(u32, Option<Witness>), CliError> {
-    let mut index = initial_index;
-    let mut return_witness = initial_return_witness;
-    match value {
-        InputValue::Field(element) => {
-            let old_value = solved_witness.insert(Witness::new(index + WITNESS_OFFSET), element);
-            assert!(old_value.is_none());
-            index += 1;
-        }
-        InputValue::Vec(arr) => {
-            for element in arr {
-                let old_value =
-                    solved_witness.insert(Witness::new(index + WITNESS_OFFSET), element);
-                assert!(old_value.is_none());
-                index += 1;
-            }
-        }
-        InputValue::Struct(object) => {
-            for (name, value) in object {
-                (index, return_witness) = input_value_into_witness(
-                    value,
-                    index,
-                    return_witness,
-                    solved_witness,
-                    name,
-                    return_witness_len,
-                )?;
-            }
-<<<<<<< HEAD
-            InputValue::Undefined => {
-                if param_name != noirc_frontend::hir_def::function::MAIN_RETURN_NAME {
-                    return Err(AbiError::UndefinedInput(param_name));
-                }
-                return_witness = Some(Witness::new(index + WITNESS_OFFSET));
-
-                //We do not support undefined arrays for now - TODO
-                if return_witness_len != 1 {
-                    return Err(AbiError::Generic(
-                        "Values of array returned from main must be specified".to_string(),
-                    ));
-                }
-                index += return_witness_len;
-                //XXX We do not support (yet) array of arrays
-=======
-        }
-        InputValue::Undefined => {
-            assert_eq!(
-                param_name,
-                noirc_frontend::hir_def::function::MAIN_RETURN_NAME,
-                "input value {} is not defined",
-                param_name
-            );
-            return_witness = Some(Witness::new(index + WITNESS_OFFSET));
-
-            //We do not support undefined arrays for now - TODO
-            if return_witness_len != 1 {
-                return Err(CliError::Generic(
-                    "Values of array returned from main must be specified in prover toml file"
-                        .to_string(),
-                ));
->>>>>>> f955d3d3
-            }
-            index += return_witness_len;
-            //XXX We do not support (yet) array of arrays
-        }
-    }
-<<<<<<< HEAD
 
     // Check that no extra witness values have been provided.
     // Any missing values should be caught by the above for-loop so this only catches extra values.
@@ -176,9 +99,63 @@
     }
 
     Ok((solved_witness, return_witness))
-=======
+}
+
+fn input_value_into_witness(
+    value: InputValue,
+    initial_index: u32,
+    initial_return_witness: Option<Witness>,
+    solved_witness: &mut BTreeMap<Witness, FieldElement>,
+    param_name: String,
+    return_witness_len: u32,
+) -> Result<(u32, Option<Witness>), AbiError> {
+    let mut index = initial_index;
+    let mut return_witness = initial_return_witness;
+    match value {
+        InputValue::Field(element) => {
+            let old_value = solved_witness.insert(Witness::new(index + WITNESS_OFFSET), element);
+            assert!(old_value.is_none());
+            index += 1;
+        }
+        InputValue::Vec(arr) => {
+            for element in arr {
+                let old_value =
+                    solved_witness.insert(Witness::new(index + WITNESS_OFFSET), element);
+                assert!(old_value.is_none());
+                index += 1;
+            }
+        }
+        InputValue::Struct(object) => {
+            for (name, value) in object {
+                (index, return_witness) = input_value_into_witness(
+                    value,
+                    index,
+                    return_witness,
+                    solved_witness,
+                    name,
+                    return_witness_len,
+                )?;
+            }
+        }
+        InputValue::Undefined => {
+            if param_name != noirc_frontend::hir_def::function::MAIN_RETURN_NAME {
+                return Err(AbiError::UndefinedInput(param_name));
+            }
+
+            return_witness = Some(Witness::new(index + WITNESS_OFFSET));
+
+            //We do not support undefined arrays for now - TODO
+            if return_witness_len != 1 {
+                return Err(AbiError::Generic(
+                    "Values of array returned from main must be specified".to_string(),
+                ));
+            }
+            index += return_witness_len;
+            //XXX We do not support (yet) array of arrays
+        }
+    }
+
     Ok((index, return_witness))
->>>>>>> f955d3d3
 }
 
 pub fn compile_circuit_and_witness<P: AsRef<Path>>(
