--- conflicted
+++ resolved
@@ -3,9 +3,5 @@
 struct barStruct {
     val: Field,
     array: [Field; 2],
-<<<<<<< HEAD
-    message: str[5],
-=======
     message: str<5>,
->>>>>>> ae1b38b7
 }