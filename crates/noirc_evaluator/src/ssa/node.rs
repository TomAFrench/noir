use std::convert::TryInto;

use crate::errors::{RuntimeError, RuntimeErrorKind};
use acvm::acir::native_types::Witness;
use acvm::FieldElement;
use arena;
use iter_extended::vecmap;
use noirc_errors::Location;
use noirc_frontend::monomorphisation::ast::{DefinitionId, FuncId, Type};
use noirc_frontend::{BinaryOpKind, Signedness};
use num_bigint::BigUint;
use num_traits::{FromPrimitive, One};
use std::ops::{Add, Mul, Sub};
use std::ops::{BitAnd, BitOr, BitXor, Shl, Shr};

use super::block::BlockId;
use super::context::SsaContext;
use super::mem::ArrayId;
use super::{builtin, conditional};

pub trait Node: std::fmt::Display {
    fn get_type(&self) -> ObjectType;
    fn get_id(&self) -> NodeId;
    fn size_in_bits(&self) -> u32;
}

impl std::fmt::Display for Variable {
    fn fmt(&self, f: &mut std::fmt::Formatter) -> std::fmt::Result {
        write!(f, "{}", self.name)
    }
}

impl std::fmt::Display for NodeObj {
    fn fmt(&self, f: &mut std::fmt::Formatter) -> std::fmt::Result {
        match self {
            NodeObj::Obj(o) => write!(f, "{o}"),
            NodeObj::Instr(i) => write!(f, "{i}"),
            NodeObj::Const(c) => write!(f, "{c}"),
        }
    }
}

impl std::fmt::Display for Constant {
    fn fmt(&self, f: &mut std::fmt::Formatter) -> std::fmt::Result {
        write!(f, "{}", self.value)
    }
}

impl Node for Variable {
    fn get_type(&self) -> ObjectType {
        self.obj_type
    }

    fn size_in_bits(&self) -> u32 {
        self.get_type().bits()
    }

    fn get_id(&self) -> NodeId {
        self.id
    }
}

impl Node for NodeObj {
    fn get_type(&self) -> ObjectType {
        match self {
            NodeObj::Obj(o) => o.get_type(),
            NodeObj::Instr(i) => i.res_type,
            NodeObj::Const(o) => o.value_type,
        }
    }

    fn size_in_bits(&self) -> u32 {
        match self {
            NodeObj::Obj(o) => o.size_in_bits(),
            NodeObj::Instr(i) => i.res_type.bits(),
            NodeObj::Const(c) => c.size_in_bits(),
        }
    }

    fn get_id(&self) -> NodeId {
        match self {
            NodeObj::Obj(o) => o.get_id(),
            NodeObj::Instr(i) => i.id,
            NodeObj::Const(c) => c.get_id(),
        }
    }
}

impl Node for Constant {
    fn get_type(&self) -> ObjectType {
        self.value_type
    }

    fn size_in_bits(&self) -> u32 {
        self.value.bits().try_into().unwrap()
    }

    fn get_id(&self) -> NodeId {
        self.id
    }
}

#[derive(Debug, Clone, Copy, PartialEq, Eq, PartialOrd, Ord, Hash)]
pub struct NodeId(pub arena::Index);

impl NodeId {
    pub fn dummy() -> NodeId {
        NodeId(SsaContext::dummy_id())
    }
}

#[derive(Debug)]
pub enum NodeObj {
    Obj(Variable),
    Instr(Instruction),
    Const(Constant),
}

#[derive(Debug)]
pub struct Constant {
    pub id: NodeId,
    pub value: BigUint,    //TODO use FieldElement instead
    pub value_str: String, //TODO ConstStr subtype
    pub value_type: ObjectType,
}

impl Constant {
    pub fn get_value_field(&self) -> FieldElement {
        FieldElement::from_be_bytes_reduce(&self.value.to_bytes_be())
    }
}

#[derive(Debug)]
pub struct Variable {
    pub id: NodeId,
    pub obj_type: ObjectType,
    pub name: String,
    //pub cur_value: arena::Index, //for generating the SSA form, current value of the object during parsing of the AST
    pub root: Option<NodeId>, //when generating SSA, assignment of an object creates a new one which is linked to the original one
    pub def: Option<DefinitionId>, //TODO redundant with root - should it be an option?
    //TODO clarify where cur_value and root is stored, and also this:
    //  pub max_bits: u32,                  //max possible bit size of the expression
    //  pub max_value: Option<BigUInt>,     //maximum possible value of the expression, if less than max_bits
    pub witness: Option<Witness>,
    pub parent_block: BlockId,
}

impl Variable {
    pub fn get_root(&self) -> NodeId {
        self.root.unwrap_or(self.id)
    }

    pub fn new(
        obj_type: ObjectType,
        name: String,
        def: Option<DefinitionId>,
        parent_block: BlockId,
    ) -> Variable {
        Variable {
            id: NodeId::dummy(),
            obj_type,
            name,
            root: None,
            def,
            witness: None,
            parent_block,
        }
    }
}

#[derive(Copy, Clone, Debug, PartialEq, Eq, Hash)]
pub enum ObjectType {
    //Numeric(NumericType),
    NativeField,
    // custom_field(BigUint), //TODO requires copy trait for BigUint
    Boolean,
    Unsigned(u32), //bit size
    Signed(u32),   //bit size
    Pointer(ArrayId),
    //custom(u32),   //user-defined struct, u32 refers to the id of the type in...?todo
    //TODO big_int
    //TODO floats
    NotAnObject, //not an object
}

#[derive(Copy, Clone, Debug, PartialEq, Eq)]
pub enum NumericType {
    Signed(u32),
    Unsigned(u32),
    NativeField,
}

impl From<ObjectType> for NumericType {
    fn from(object_type: ObjectType) -> NumericType {
        match object_type {
            ObjectType::Signed(x) => NumericType::Signed(x),
            ObjectType::Unsigned(x) => NumericType::Unsigned(x),
            ObjectType::NativeField => NumericType::NativeField,
            _ => unreachable!("failed to convert an object type into a numeric type"),
        }
    }
}

impl From<&Type> for ObjectType {
    fn from(t: &Type) -> ObjectType {
        match t {
            Type::Bool => ObjectType::Boolean,
            Type::Field => ObjectType::NativeField,
            Type::Integer(sign, bit_size) => {
                assert!(
                    *bit_size < super::integer::short_integer_max_bit_size(),
                    "long integers are not yet supported"
                );
                match sign {
                    Signedness::Signed => ObjectType::Signed(*bit_size),
                    Signedness::Unsigned => ObjectType::Unsigned(*bit_size),
                }
            }
            // TODO: We should probably not convert an array type into the element type
            Type::Array(_, t) => ObjectType::from(t.as_ref()),
            Type::Unit => ObjectType::NotAnObject,
            other => {
                unimplemented!("Conversion to ObjectType is unimplemented for type {:?}", other)
            }
        }
    }
}

impl From<Type> for ObjectType {
    fn from(t: Type) -> ObjectType {
        ObjectType::from(&t)
    }
}

impl ObjectType {
    pub fn bits(&self) -> u32 {
        match self {
            ObjectType::Boolean => 1,
            ObjectType::NativeField => FieldElement::max_num_bits(),
            ObjectType::NotAnObject => 0,
            ObjectType::Signed(c) => *c,
            ObjectType::Unsigned(c) => *c,
            ObjectType::Pointer(_) => 0,
        }
    }

    //maximum size of the representation (e.g. signed(8).max_size() return 255, not 128.)
    pub fn max_size(&self) -> BigUint {
        match self {
            &ObjectType::NativeField => {
                BigUint::from_bytes_be(&FieldElement::from(-1_i128).to_bytes())
            }
            _ => (BigUint::one() << self.bits()) - BigUint::one(),
        }
    }

    pub fn field_to_type(&self, f: FieldElement) -> FieldElement {
        match self {
            ObjectType::NotAnObject | ObjectType::Pointer(_) => {
                unreachable!()
            }
            ObjectType::NativeField => f,
            ObjectType::Signed(_) => todo!(),
            _ => {
                assert!(self.bits() < 128);
                FieldElement::from(f.to_u128() % (1_u128 << self.bits()))
            }
        }
    }
}

#[derive(Clone, Debug)]
pub struct Instruction {
    pub id: NodeId,
    pub operation: Operation,
    pub res_type: ObjectType, //result type
    pub parent_block: BlockId,
    pub res_name: String,
    pub mark: Mark,
}

#[derive(Copy, Clone, Debug, PartialEq, Eq)]
pub enum Mark {
    None,
    Deleted,
    ReplaceWith(NodeId),
}

impl std::fmt::Display for Instruction {
    fn fmt(&self, f: &mut std::fmt::Formatter) -> std::fmt::Result {
        if self.res_name.is_empty() {
            write!(f, "({:?})", self.id.0.into_raw_parts().0)
        } else {
            write!(f, "{}", self.res_name.clone())
        }
    }
}

#[derive(Debug, Clone, Copy)]
pub enum NodeEval {
    Const(FieldElement, ObjectType),
    VarOrInstruction(NodeId),
}

impl NodeEval {
    pub fn into_const_value(self) -> Option<FieldElement> {
        match self {
            NodeEval::Const(c, _) => Some(c),
            _ => None,
        }
    }

    pub fn into_node_id(self) -> Option<NodeId> {
        match self {
            NodeEval::VarOrInstruction(i) => Some(i),
            NodeEval::Const(_, _) => None,
        }
    }

    //returns the NodeObj index of a NodeEval object
    //if NodeEval is a constant, it may creates a new NodeObj corresponding to the constant value
    pub fn to_index(self, ctx: &mut SsaContext) -> NodeId {
        match self {
            NodeEval::Const(c, t) => ctx.get_or_create_const(c, t),
            NodeEval::VarOrInstruction(i) => i,
        }
    }

    pub fn from_id(ctx: &SsaContext, id: NodeId) -> NodeEval {
        match &ctx[id] {
            NodeObj::Const(c) => {
                let value = FieldElement::from_be_bytes_reduce(&c.value.to_bytes_be());
                NodeEval::Const(value, c.get_type())
            }
            _ => NodeEval::VarOrInstruction(id),
        }
    }

    fn from_u128(value: u128, typ: ObjectType) -> NodeEval {
        NodeEval::Const(value.into(), typ)
    }
}

impl Instruction {
    pub fn new(
        op_code: Operation,
        r_type: ObjectType,
        parent_block: Option<BlockId>,
    ) -> Instruction {
        let id = NodeId::dummy();
        let p_block = parent_block.unwrap_or_else(BlockId::dummy);

        Instruction {
            id,
            operation: op_code,
            res_type: r_type,
            res_name: String::new(),
            parent_block: p_block,
            mark: Mark::None,
        }
    }

    /// Indicates whether the left and/or right operand of the instruction is required to be truncated to its bit-width
    pub fn truncate_required(&self, ctx: &SsaContext) -> bool {
        match &self.operation {
            Operation::Binary(binary) => binary.truncate_required(),
            Operation::Not(..) => true,
            Operation::Constrain(..) => true,
            Operation::Cast(value_id) => {
                let obj = ctx.try_get_node(*value_id);
                let bits = obj.map_or(0, |obj| obj.size_in_bits());
                self.res_type.bits() > bits
            }
            Operation::Truncate { .. } | Operation::Phi { .. } => false,
            Operation::Nop
            | Operation::Jne(..)
            | Operation::Jeq(..)
            | Operation::Jmp(..)
            | Operation::Cond { .. } => false,
            Operation::Load { .. } => false,
            Operation::Store { .. } => true,
            Operation::Intrinsic(_, _) => true, //TODO to check
            Operation::Call { .. } => false, //return values are in the return statment, should we truncate function arguments? probably but not lhs and rhs anyways.
            Operation::Return(_) => true,
            Operation::Result { .. } => false,
            Operation::Log { .. } => false,
        }
    }

    pub fn evaluate(&self, ctx: &SsaContext) -> Result<NodeEval, RuntimeError> {
        self.evaluate_with(ctx, |ctx, id| Ok(NodeEval::from_id(ctx, id)))
    }

    //Evaluate the instruction value when its operands are constant (constant folding)
    pub fn evaluate_with<F>(
        &self,
        ctx: &SsaContext,
        mut eval_fn: F,
    ) -> Result<NodeEval, RuntimeError>
    where
        F: FnMut(&SsaContext, NodeId) -> Result<NodeEval, RuntimeError>,
    {
        match &self.operation {
            Operation::Binary(binary) => {
                return binary.evaluate(ctx, self.id, self.res_type, eval_fn)
            }
            Operation::Cast(value) => {
                if let Some(l_const) = eval_fn(ctx, *value)?.into_const_value() {
                    if self.res_type == ObjectType::NativeField {
                        return Ok(NodeEval::Const(l_const, self.res_type));
                    } else if let Some(l_const) = l_const.try_into_u128() {
                        return Ok(NodeEval::Const(
                            FieldElement::from(l_const % (1_u128 << self.res_type.bits())),
                            self.res_type,
                        ));
                    }
                }
            }
            Operation::Not(value) => {
                if let Some(l_const) = eval_fn(ctx, *value)?.into_const_value() {
                    let l = self.res_type.field_to_type(l_const).to_u128();
                    let max = (1_u128 << self.res_type.bits()) - 1;
                    return Ok(NodeEval::Const(FieldElement::from((!l) & max), self.res_type));
                }
            }
            Operation::Constrain(value, location) => {
                if let Some(obj) = eval_fn(ctx, *value)?.into_const_value() {
                    if obj.is_one() {
                        // Delete the constrain, it is always true
                        return Ok(NodeEval::VarOrInstruction(NodeId::dummy()));
                    } else if obj.is_zero() {
                        if let Some(location) = *location {
                            return Err(RuntimeError::new(
                                RuntimeErrorKind::UnstructuredError {
                                    message: "Constraint is always false".into(),
                                },
                                Some(location),
                            ));
                        } else {
                            return Err(RuntimeErrorKind::Spanless(
                                "Constraint is always false".into(),
                            )
                            .into());
                        }
                    }
                }
            }
            Operation::Cond { condition, val_true, val_false } => {
                if let Some(cond) = eval_fn(ctx, *condition)?.into_const_value() {
                    if cond.is_zero() {
                        return Ok(NodeEval::VarOrInstruction(*val_false));
                    } else {
                        return Ok(NodeEval::VarOrInstruction(*val_true));
                    }
                }
                if *val_true == *val_false {
                    return Ok(NodeEval::VarOrInstruction(*val_false));
                }
            }
            Operation::Phi { .. } => (), //Phi are simplified by simply_phi() later on; they must not be simplified here
            _ => (),
        }
        Ok(NodeEval::VarOrInstruction(self.id))
    }

    // Simplifies trivial Phi instructions by returning:
    // None, if the instruction is unreachable or in the root block and can be safely deleted
    // Some(id), if the instruction can be replaced by the node id
    // Some(ins_id), if the instruction is not trivial
    pub fn simplify_phi(ins_id: NodeId, phi_arguments: &[(NodeId, BlockId)]) -> Option<NodeId> {
        let mut same = None;
        for op in phi_arguments {
            if Some(op.0) == same || op.0 == ins_id {
                continue;
            }
            if same.is_some() {
                //no simplification
                return Some(ins_id);
            }

            same = Some(op.0);
        }
        //if same.is_none()  => unreachable phi or in root block, can be replaced by ins.lhs (i.e the root) then.
        same
    }

    pub fn is_deleted(&self) -> bool {
        !matches!(self.mark, Mark::None)
    }

    pub fn standard_form(&mut self) {
        if let Operation::Binary(binary) = &mut self.operation {
            if binary.operator.is_commutative() && binary.rhs < binary.lhs {
                std::mem::swap(&mut binary.rhs, &mut binary.lhs);
            }
        }
    }
}

//adapted from LLVM IR
#[allow(dead_code)] //Some enums are not used yet, allow dead_code should be removed once they are all implemented.
#[derive(Debug, PartialEq, Eq, Hash, Clone)]
pub enum Operation {
    Binary(Binary),
    Cast(NodeId), //convert type
    Truncate {
        value: NodeId,
        bit_size: u32,
        max_bit_size: u32,
    }, //truncate

    Not(NodeId), //(!) Bitwise Not
    Constrain(NodeId, Option<Location>),

    //control flow
    Jne(NodeId, BlockId), //jump on not equal
    Jeq(NodeId, BlockId), //jump on equal
    Jmp(BlockId),         //unconditional jump
    Phi {
        root: NodeId,
        block_args: Vec<(NodeId, BlockId)>,
    },
    //Call(function::FunctionCall),
    Call {
        func_id: FuncId,
        arguments: Vec<NodeId>,
        returned_arrays: Vec<(super::mem::ArrayId, u32)>,
        predicate: conditional::AssumptionId,
    },
    Return(Vec<NodeId>), //Return value(s) from a function block
    Result {
        call_instruction: NodeId,
        index: u32,
    }, //Get result index n from a function call
    Cond {
        condition: NodeId,
        val_true: NodeId,
        val_false: NodeId,
    },

    Load {
        array_id: ArrayId,
        index: NodeId,
    },
    Store {
        array_id: ArrayId,
        index: NodeId,
        value: NodeId,
    },

    Intrinsic(builtin::Opcode, Vec<NodeId>), //Custom implementation of usefull primitives which are more performant with Aztec backend

    Log(LogInfo),

    Nop, // no op
}

#[derive(Debug, PartialEq, Eq, Hash, Clone)]
pub enum LogInfo {
    Node(NodeId),
    Array(ArrayLog),
}

#[derive(Debug, PartialEq, Eq, Hash, Clone)]
pub struct ArrayLog {
    pub array_id: ArrayId,
    pub is_string: bool,
}

#[derive(Copy, Clone, Hash, PartialEq, Eq, Debug)]
pub enum Opcode {
    Add,
    SafeAdd,
    Sub,
    SafeSub,
    Mul,
    SafeMul,
    Udiv,
    Sdiv,
    Urem,
    Srem,
    Div,
    Eq,
    Ne,
    Ult,
    Ule,
    Slt,
    Sle,
    Lt,
    Lte,
    And,
    Or,
    Xor,
    Shl,
    Shr,
    Assign,
    Cond,
    Constrain,
    Cast,     //convert type
    Truncate, //truncate
    Not,      //(!) Bitwise Not

    //control flow
    Jne, //jump on not equal
    Jeq, //jump on equal
    Jmp, //unconditional jump
    Phi,

    Call(FuncId), //Call a function
    Return,       //Return value(s) from a function block
    Results,      //Get result(s) from a function call

    //memory
    Load(ArrayId),
    Store(ArrayId),
<<<<<<< HEAD
    Intrinsic(OPCODE), //Custom implementation of usefull primitives which are more performant with Aztec backend
    Nop,               // no op

    //logging
    Log,
=======
    Intrinsic(builtin::Opcode), //Custom implementation of useful primitives
    Nop,                        // no op
>>>>>>> 92a6b696
}

#[derive(Debug, PartialEq, Eq, Hash, Clone)]
pub struct Binary {
    pub lhs: NodeId,
    pub rhs: NodeId,
    pub operator: BinaryOp,
    pub predicate: Option<NodeId>,
}

#[derive(Debug, PartialEq, Eq, Hash, Clone)]
pub enum BinaryOp {
    Add, //(+)
    #[allow(dead_code)]
    SafeAdd, //(+) safe addition
    Sub {
        max_rhs_value: BigUint,
    }, //(-)
    #[allow(dead_code)]
    SafeSub {
        max_rhs_value: BigUint,
    }, //(-) safe subtraction
    Mul, //(*)
    #[allow(dead_code)]
    SafeMul, //(*) safe multiplication
    Udiv, //(/) unsigned division
    Sdiv, //(/) signed division
    Urem, //(%) modulo; remainder of unsigned division
    Srem, //(%) remainder of signed division
    Div, //(/) field division
    Eq,  //(==) equal
    Ne,  //(!=) not equal
    Ult, //(<) unsigned less than
    Ule, //(<=) unsigned less or equal
    Slt, //(<) signed less than
    Sle, //(<=) signed less or equal
    Lt,  //(<) field less
    Lte, //(<=) field less or equal
    And, //(&) Bitwise And
    Or,  //(|) Bitwise Or
    Xor, //(^) Bitwise Xor
    Shl, //(<<) Shift left
    Shr, //(>>) Shift right

    Assign,
}

impl Binary {
    fn new(operator: BinaryOp, lhs: NodeId, rhs: NodeId) -> Binary {
        Binary { operator, lhs, rhs, predicate: None }
    }

    pub fn from_ast(
        op_kind: BinaryOpKind,
        op_type: ObjectType,
        lhs: NodeId,
        rhs: NodeId,
    ) -> Binary {
        let operator = match op_kind {
            BinaryOpKind::Add => BinaryOp::Add,
            BinaryOpKind::Subtract => BinaryOp::Sub { max_rhs_value: BigUint::from_u8(0).unwrap() },
            BinaryOpKind::Multiply => BinaryOp::Mul,
            BinaryOpKind::Equal => BinaryOp::Eq,
            BinaryOpKind::NotEqual => BinaryOp::Ne,
            BinaryOpKind::And => BinaryOp::And,
            BinaryOpKind::Or => BinaryOp::Or,
            BinaryOpKind::Xor => BinaryOp::Xor,
            BinaryOpKind::Divide => {
                let num_type: NumericType = op_type.into();
                match num_type {
                    NumericType::Signed(_) => BinaryOp::Sdiv,
                    NumericType::Unsigned(_) => BinaryOp::Udiv,
                    NumericType::NativeField => BinaryOp::Div,
                }
            }
            BinaryOpKind::Less => {
                let num_type: NumericType = op_type.into();
                match num_type {
                    NumericType::Signed(_) => BinaryOp::Slt,
                    NumericType::Unsigned(_) => BinaryOp::Ult,
                    NumericType::NativeField => BinaryOp::Lt,
                }
            }
            BinaryOpKind::LessEqual => {
                let num_type: NumericType = op_type.into();
                match num_type {
                    NumericType::Signed(_) => BinaryOp::Sle,
                    NumericType::Unsigned(_) => BinaryOp::Ule,
                    NumericType::NativeField => BinaryOp::Lte,
                }
            }
            BinaryOpKind::Greater => {
                let num_type: NumericType = op_type.into();
                match num_type {
                    NumericType::Signed(_) => return Binary::new(BinaryOp::Slt, rhs, lhs),
                    NumericType::Unsigned(_) => return Binary::new(BinaryOp::Ult, rhs, lhs),
                    NumericType::NativeField => return Binary::new(BinaryOp::Lt, rhs, lhs),
                }
            }
            BinaryOpKind::GreaterEqual => {
                let num_type: NumericType = op_type.into();
                match num_type {
                    NumericType::Signed(_) => return Binary::new(BinaryOp::Sle, rhs, lhs),
                    NumericType::Unsigned(_) => return Binary::new(BinaryOp::Ule, rhs, lhs),
                    NumericType::NativeField => return Binary::new(BinaryOp::Lte, rhs, lhs),
                }
            }
            BinaryOpKind::ShiftLeft => BinaryOp::Shl,
            BinaryOpKind::ShiftRight => BinaryOp::Shr,
            BinaryOpKind::Modulo => {
                let num_type: NumericType = op_type.into();
                match num_type {
                    NumericType::Signed(_) => return Binary::new(BinaryOp::Srem, lhs, rhs),
                    NumericType::Unsigned(_) => return Binary::new(BinaryOp::Urem, lhs, rhs),
                    NumericType::NativeField => {
                        unimplemented!("Modulo operation with Field elements is not supported")
                    }
                }
            }
        };

        Binary::new(operator, lhs, rhs)
    }

    fn evaluate<F>(
        &self,
        ctx: &SsaContext,
        id: NodeId,
        res_type: ObjectType,
        mut eval_fn: F,
    ) -> Result<NodeEval, RuntimeError>
    where
        F: FnMut(&SsaContext, NodeId) -> Result<NodeEval, RuntimeError>,
    {
        let l_eval = eval_fn(ctx, self.lhs)?;
        let r_eval = eval_fn(ctx, self.rhs)?;
        let l_type = ctx.get_object_type(self.lhs);
        let r_type = ctx.get_object_type(self.rhs);

        let lhs = l_eval.into_const_value();
        let rhs = r_eval.into_const_value();

        let l_is_zero = lhs.map_or(false, |x| x.is_zero());
        let r_is_zero = rhs.map_or(false, |x| x.is_zero());
        let zero_div_error =
            Err(RuntimeErrorKind::Spanless("Panic - division by zero".to_string()).into());

        match &self.operator {
            BinaryOp::Add | BinaryOp::SafeAdd => {
                if l_is_zero {
                    return Ok(r_eval);
                } else if r_is_zero {
                    return Ok(l_eval);
                }
                assert_eq!(l_type, r_type);
                if let (Some(lhs), Some(rhs)) = (lhs, rhs) {
                    return Ok(wrapping(lhs, rhs, l_type, u128::add, Add::add));
                }
                //if only one is const, we could try to do constant propagation but this will be handled by the arithmetization step anyways
                //so it is probably not worth it.
                //same for x+x vs 2*x
            }
            BinaryOp::Sub { .. } | BinaryOp::SafeSub { .. } => {
                if r_is_zero {
                    return Ok(l_eval);
                }
                if self.lhs == self.rhs {
                    return Ok(NodeEval::from_u128(0, res_type));
                }
                //constant folding
                if let (Some(lhs), Some(rhs)) = (lhs, rhs) {
                    return Ok(wrapping(lhs, rhs, res_type, u128::wrapping_sub, Sub::sub));
                }
            }
            BinaryOp::Mul | BinaryOp::SafeMul => {
                let l_is_one = lhs.map_or(false, |x| x.is_one());
                let r_is_one = rhs.map_or(false, |x| x.is_one());
                assert_eq!(l_type, r_type);
                if l_is_zero || r_is_one {
                    return Ok(l_eval);
                } else if r_is_zero || l_is_one {
                    return Ok(r_eval);
                } else if let (Some(lhs), Some(rhs)) = (lhs, rhs) {
                    return Ok(wrapping(lhs, rhs, res_type, u128::mul, Mul::mul));
                }
                //if only one is const, we could try to do constant propagation but this will be handled by the arithmetization step anyways
                //so it is probably not worth it.
            }

            BinaryOp::Udiv => {
                if r_is_zero {
                    return zero_div_error;
                } else if l_is_zero {
                    return Ok(l_eval); //TODO should we ensure rhs != 0 ???
                }
                //constant folding
                else if let (Some(lhs), Some(rhs)) = (lhs, rhs) {
                    let lhs = res_type.field_to_type(lhs).to_u128();
                    let rhs = res_type.field_to_type(rhs).to_u128();
                    return Ok(NodeEval::Const(FieldElement::from(lhs / rhs), res_type));
                }
            }
            BinaryOp::Div => {
                if r_is_zero {
                    return zero_div_error;
                } else if l_is_zero {
                    return Ok(l_eval); //TODO should we ensure rhs != 0 ???
                }
                //constant folding - TODO
                else if let (Some(lhs), Some(rhs)) = (lhs, rhs) {
                    return Ok(NodeEval::Const(lhs / rhs, res_type));
                }
            }
            BinaryOp::Sdiv => {
                if r_is_zero {
                    return zero_div_error;
                } else if l_is_zero {
                    return Ok(l_eval); //TODO should we ensure rhs != 0 ???
                }
                //constant folding...TODO
                else if lhs.is_some() && rhs.is_some() {
                    todo!("Constant folding for division");
                }
            }
            BinaryOp::Urem | BinaryOp::Srem => {
                if r_is_zero {
                    return zero_div_error;
                } else if l_is_zero {
                    return Ok(l_eval); //TODO what is the correct result?
                }
                //constant folding - TODO
                else if lhs.is_some() && rhs.is_some() {
                    todo!("divide lhs/rhs but take sign into account");
                }
            }
            BinaryOp::Ult => {
                if r_is_zero {
                    return Ok(NodeEval::Const(FieldElement::zero(), ObjectType::Boolean));
                    //n.b we assume the type of lhs and rhs is unsigned because of the opcode, we could also verify this
                } else if let (Some(lhs), Some(rhs)) = (lhs, rhs) {
                    assert_ne!(res_type, ObjectType::NativeField); //comparisons are not implemented for field elements
                    let res = if lhs < rhs { FieldElement::one() } else { FieldElement::zero() };
                    return Ok(NodeEval::Const(res, ObjectType::Boolean));
                }
            }
            BinaryOp::Ule => {
                if l_is_zero {
                    return Ok(NodeEval::Const(FieldElement::one(), ObjectType::Boolean));
                    //n.b we assume the type of lhs and rhs is unsigned because of the opcode, we could also verify this
                } else if let (Some(lhs), Some(rhs)) = (lhs, rhs) {
                    assert_ne!(res_type, ObjectType::NativeField); //comparisons are not implemented for field elements
                    let res = if lhs <= rhs { FieldElement::one() } else { FieldElement::zero() };
                    return Ok(NodeEval::Const(res, ObjectType::Boolean));
                }
            }
            BinaryOp::Slt => (),
            BinaryOp::Sle => (),
            BinaryOp::Lt => {
                if r_is_zero {
                    return Ok(NodeEval::Const(FieldElement::zero(), ObjectType::Boolean));
                    //n.b we assume the type of lhs and rhs is unsigned because of the opcode, we could also verify this
                } else if let (Some(lhs), Some(rhs)) = (lhs, rhs) {
                    let res = if lhs < rhs { FieldElement::one() } else { FieldElement::zero() };
                    return Ok(NodeEval::Const(res, ObjectType::Boolean));
                }
            }
            BinaryOp::Lte => {
                if l_is_zero {
                    return Ok(NodeEval::Const(FieldElement::one(), ObjectType::Boolean));
                    //n.b we assume the type of lhs and rhs is unsigned because of the opcode, we could also verify this
                } else if let (Some(lhs), Some(rhs)) = (lhs, rhs) {
                    let res = if lhs <= rhs { FieldElement::one() } else { FieldElement::zero() };
                    return Ok(NodeEval::Const(res, ObjectType::Boolean));
                }
            }
            BinaryOp::Eq => {
                if self.lhs == self.rhs {
                    return Ok(NodeEval::Const(FieldElement::one(), ObjectType::Boolean));
                } else if let (Some(lhs), Some(rhs)) = (lhs, rhs) {
                    if lhs == rhs {
                        return Ok(NodeEval::Const(FieldElement::one(), ObjectType::Boolean));
                    } else {
                        return Ok(NodeEval::Const(FieldElement::zero(), ObjectType::Boolean));
                    }
                }
            }
            BinaryOp::Ne => {
                if self.lhs == self.rhs {
                    return Ok(NodeEval::Const(FieldElement::zero(), ObjectType::Boolean));
                } else if let (Some(lhs), Some(rhs)) = (lhs, rhs) {
                    if lhs != rhs {
                        return Ok(NodeEval::Const(FieldElement::one(), ObjectType::Boolean));
                    } else {
                        return Ok(NodeEval::Const(FieldElement::zero(), ObjectType::Boolean));
                    }
                }
            }
            BinaryOp::And => {
                //Bitwise AND
                if l_is_zero || self.lhs == self.rhs {
                    return Ok(l_eval);
                } else if r_is_zero {
                    return Ok(r_eval);
                } else if let (Some(lhs), Some(rhs)) = (lhs, rhs) {
                    return Ok(wrapping(lhs, rhs, res_type, u128::bitand, field_op_not_allowed));
                }
                //TODO if boolean and not zero, also checks this is correct for field elements
            }
            BinaryOp::Or => {
                //Bitwise OR
                if l_is_zero || self.lhs == self.rhs {
                    return Ok(r_eval);
                } else if r_is_zero {
                    return Ok(l_eval);
                } else if let (Some(lhs), Some(rhs)) = (lhs, rhs) {
                    return Ok(wrapping(lhs, rhs, res_type, u128::bitor, field_op_not_allowed));
                }
                //TODO if boolean and not zero, also checks this is correct for field elements
            }
            BinaryOp::Xor => {
                if self.lhs == self.rhs {
                    return Ok(NodeEval::Const(FieldElement::zero(), res_type));
                } else if l_is_zero {
                    return Ok(r_eval);
                } else if r_is_zero {
                    return Ok(l_eval);
                } else if let (Some(lhs), Some(rhs)) = (lhs, rhs) {
                    return Ok(wrapping(lhs, rhs, res_type, u128::bitxor, field_op_not_allowed));
                }
                //TODO handle case when lhs is one (or rhs is one) by generating 'not rhs' instruction (or 'not lhs' instruction)
            }
            BinaryOp::Shl => {
                if l_is_zero {
                    return Ok(l_eval);
                }
                if r_is_zero {
                    return Ok(l_eval);
                }
                if let (Some(lhs), Some(rhs)) = (lhs, rhs) {
                    return Ok(wrapping(lhs, rhs, res_type, u128::shl, field_op_not_allowed));
                }
            }
            BinaryOp::Shr => {
                if l_is_zero {
                    return Ok(l_eval);
                }
                if r_is_zero {
                    return Ok(l_eval);
                }
                if let (Some(lhs), Some(rhs)) = (lhs, rhs) {
                    return Ok(wrapping(lhs, rhs, res_type, u128::shr, field_op_not_allowed));
                }
            }
            BinaryOp::Assign => (),
        }
        Ok(NodeEval::VarOrInstruction(id))
    }

    fn truncate_required(&self) -> bool {
        match &self.operator {
            BinaryOp::Add => false,
            BinaryOp::SafeAdd => false,
            BinaryOp::Sub { .. } => false,
            BinaryOp::SafeSub { .. } => false,
            BinaryOp::Mul => false,
            BinaryOp::SafeMul => false,
            BinaryOp::Udiv => true,
            BinaryOp::Sdiv => true,
            BinaryOp::Urem => true,
            BinaryOp::Srem => true,
            BinaryOp::Div => false,
            BinaryOp::Eq => true,
            BinaryOp::Ne => true,
            BinaryOp::Ult => true,
            BinaryOp::Ule => true,
            BinaryOp::Slt => true,
            BinaryOp::Sle => true,
            BinaryOp::Lt => true,
            BinaryOp::Lte => true,
            BinaryOp::And => true,
            BinaryOp::Or => true,
            BinaryOp::Xor => true,
            BinaryOp::Assign => false,
            BinaryOp::Shl => true,
            BinaryOp::Shr => true,
        }
    }

    pub fn opcode(&self) -> Opcode {
        match &self.operator {
            BinaryOp::Add => Opcode::Add,
            BinaryOp::SafeAdd => Opcode::SafeAdd,
            BinaryOp::Sub { .. } => Opcode::Sub,
            BinaryOp::SafeSub { .. } => Opcode::SafeSub,
            BinaryOp::Mul => Opcode::Mul,
            BinaryOp::SafeMul => Opcode::SafeMul,
            BinaryOp::Udiv => Opcode::Udiv,
            BinaryOp::Sdiv => Opcode::Sdiv,
            BinaryOp::Urem => Opcode::Urem,
            BinaryOp::Srem => Opcode::Srem,
            BinaryOp::Div => Opcode::Div,
            BinaryOp::Eq => Opcode::Eq,
            BinaryOp::Ne => Opcode::Ne,
            BinaryOp::Ult => Opcode::Ult,
            BinaryOp::Ule => Opcode::Ule,
            BinaryOp::Slt => Opcode::Slt,
            BinaryOp::Sle => Opcode::Sle,
            BinaryOp::Lt => Opcode::Lt,
            BinaryOp::Lte => Opcode::Lte,
            BinaryOp::And => Opcode::And,
            BinaryOp::Or => Opcode::Or,
            BinaryOp::Xor => Opcode::Xor,
            BinaryOp::Shl => Opcode::Shl,
            BinaryOp::Shr => Opcode::Shr,
            BinaryOp::Assign => Opcode::Assign,
        }
    }
}

/// Perform the given numeric operation and modulo the result by the max value for the given bitcount
/// if the res_type is not a NativeField.
fn wrapping(
    lhs: FieldElement,
    rhs: FieldElement,
    res_type: ObjectType,
    u128_op: impl FnOnce(u128, u128) -> u128,
    field_op: impl FnOnce(FieldElement, FieldElement) -> FieldElement,
) -> NodeEval {
    if res_type != ObjectType::NativeField {
        let type_modulo = 1_u128 << res_type.bits();
        let lhs = lhs.to_u128() % type_modulo;
        let rhs = rhs.to_u128() % type_modulo;
        let mut x = u128_op(lhs, rhs);
        x %= type_modulo;
        NodeEval::from_u128(x, res_type)
    } else {
        NodeEval::Const(field_op(lhs, rhs), res_type)
    }
}

fn field_op_not_allowed(_lhs: FieldElement, _rhs: FieldElement) -> FieldElement {
    unreachable!("operation not allowed for FieldElement");
}

impl Operation {
    pub fn binary(op: BinaryOp, lhs: NodeId, rhs: NodeId) -> Self {
        Operation::Binary(Binary::new(op, lhs, rhs))
    }

    pub fn is_dummy_store(&self) -> bool {
        match self {
            Operation::Store { index, value, .. } => {
                *index == NodeId::dummy() && *value == NodeId::dummy()
            }
            _ => false,
        }
    }

    pub fn map_id(&self, mut f: impl FnMut(NodeId) -> NodeId) -> Operation {
        use Operation::*;
        match self {
            Binary(self::Binary { lhs, rhs, operator, predicate }) => Binary(self::Binary {
                lhs: f(*lhs),
                rhs: f(*rhs),
                operator: operator.clone(),
                predicate: predicate.as_ref().map(|pred| f(*pred)),
            }),
            Cast(value) => Cast(f(*value)),
            Truncate { value, bit_size, max_bit_size } => {
                Truncate { value: f(*value), bit_size: *bit_size, max_bit_size: *max_bit_size }
            }
            Not(id) => Not(f(*id)),
            Constrain(id, loc) => Constrain(f(*id), *loc),
            Jne(id, block) => Jne(f(*id), *block),
            Jeq(id, block) => Jeq(f(*id), *block),
            Jmp(block) => Jmp(*block),
            Phi { root, block_args } => Phi {
                root: f(*root),
                block_args: vecmap(block_args, |(id, block)| (f(*id), *block)),
            },
            Cond { condition, val_true: lhs, val_false: rhs } => {
                Cond { condition: f(*condition), val_true: f(*lhs), val_false: f(*rhs) }
            }
            Load { array_id: array, index } => Load { array_id: *array, index: f(*index) },
            Store { array_id: array, index, value } => {
                Store { array_id: *array, index: f(*index), value: f(*value) }
            }
            Intrinsic(i, args) => Intrinsic(*i, vecmap(args.iter().copied(), f)),
            Nop => Nop,
            Call { func_id, arguments, returned_arrays, predicate } => Call {
                func_id: *func_id,
                arguments: vecmap(arguments.iter().copied(), f),
                returned_arrays: returned_arrays.clone(),
                predicate: *predicate,
            },
            Return(values) => Return(vecmap(values.iter().copied(), f)),
            Result { call_instruction, index } => {
                Result { call_instruction: f(*call_instruction), index: *index }
            }
            Log(id) => match id {
                LogInfo::Array(array_log) => Log(LogInfo::Array(array_log.clone())),
                LogInfo::Node(node_id) => Log(LogInfo::Node(f(*node_id))),
            },
        }
    }

    /// Mutate each contained NodeId in place using the given function f
    pub fn map_id_mut(&mut self, mut f: impl FnMut(NodeId) -> NodeId) {
        use Operation::*;
        match self {
            Binary(self::Binary { lhs, rhs, predicate, .. }) => {
                *lhs = f(*lhs);
                *rhs = f(*rhs);
                *predicate = predicate.as_mut().map(|pred| f(*pred));
            }
            Cast(value) => *value = f(*value),
            Truncate { value, .. } => *value = f(*value),
            Not(id) => *id = f(*id),
            Constrain(id, ..) => *id = f(*id),
            Jne(id, _) => *id = f(*id),
            Jeq(id, _) => *id = f(*id),
            Jmp(_) => (),
            Phi { root, block_args } => {
                f(*root);
                for (id, _block) in block_args {
                    *id = f(*id);
                }
            }
            Cond { condition, val_true: lhs, val_false: rhs } => {
                *condition = f(*condition);
                *lhs = f(*lhs);
                *rhs = f(*rhs)
            }
            Load { index, .. } => *index = f(*index),
            Store { index, value, .. } => {
                *index = f(*index);
                *value = f(*value);
            }
            Intrinsic(_, args) => {
                for arg in args {
                    *arg = f(*arg);
                }
            }
            Nop => (),
            Call { arguments, .. } => {
                for arg in arguments {
                    *arg = f(*arg);
                }
            }
            Return(values) => {
                for value in values {
                    *value = f(*value);
                }
            }
            Result { call_instruction, index: _ } => {
                *call_instruction = f(*call_instruction);
            }
            Log(_) => (),
        }
    }

    /// This is the same as map_id but doesn't return a new Operation
    pub fn for_each_id(&self, mut f: impl FnMut(NodeId)) {
        use Operation::*;
        match self {
            Binary(self::Binary { lhs, rhs, .. }) => {
                f(*lhs);
                f(*rhs);
            }
            Cast(value) => f(*value),
            Truncate { value, .. } => f(*value),
            Not(id) => f(*id),
            Constrain(id, ..) => f(*id),
            Jne(id, _) => f(*id),
            Jeq(id, _) => f(*id),
            Jmp(_) => (),
            Phi { root, block_args } => {
                f(*root);
                for (id, _block) in block_args {
                    f(*id);
                }
            }
            Cond { condition, val_true: lhs, val_false: rhs } => {
                f(*condition);
                f(*lhs);
                f(*rhs);
            }
            Load { index, .. } => f(*index),
            Store { index, value, .. } => {
                f(*index);
                f(*value);
            }
            Intrinsic(_, args) => args.iter().copied().for_each(f),
            Nop => (),
            Call { arguments, .. } => arguments.iter().copied().for_each(f),
            Return(values) => values.iter().copied().for_each(f),
            Result { call_instruction, .. } => {
                f(*call_instruction);
            }
            Log(_) => (),
        }
    }

    pub fn opcode(&self) -> Opcode {
        match self {
            Operation::Binary(binary) => binary.opcode(),
            Operation::Cast(_) => Opcode::Cast,
            Operation::Truncate { .. } => Opcode::Truncate,
            Operation::Not(_) => Opcode::Not,
            Operation::Constrain(..) => Opcode::Constrain,
            Operation::Jne(_, _) => Opcode::Jne,
            Operation::Jeq(_, _) => Opcode::Jeq,
            Operation::Jmp(_) => Opcode::Jmp,
            Operation::Phi { .. } => Opcode::Phi,
            Operation::Cond { .. } => Opcode::Cond,
            Operation::Call { func_id, .. } => Opcode::Call(*func_id),
            Operation::Return(_) => Opcode::Return,
            Operation::Result { .. } => Opcode::Results,
            Operation::Load { array_id, .. } => Opcode::Load(*array_id),
            Operation::Store { array_id, .. } => Opcode::Store(*array_id),
            Operation::Intrinsic(opcode, _) => Opcode::Intrinsic(*opcode),
            Operation::Nop => Opcode::Nop,
            Operation::Log { .. } => Opcode::Log,
        }
    }
}

impl BinaryOp {
    fn is_commutative(&self) -> bool {
        matches!(
            self,
            BinaryOp::Add
                | BinaryOp::SafeAdd
                | BinaryOp::Mul
                | BinaryOp::SafeMul
                | BinaryOp::And
                | BinaryOp::Or
                | BinaryOp::Xor
        )
    }
}<|MERGE_RESOLUTION|>--- conflicted
+++ resolved
@@ -613,16 +613,11 @@
     //memory
     Load(ArrayId),
     Store(ArrayId),
-<<<<<<< HEAD
-    Intrinsic(OPCODE), //Custom implementation of usefull primitives which are more performant with Aztec backend
-    Nop,               // no op
-
-    //logging
-    Log,
-=======
     Intrinsic(builtin::Opcode), //Custom implementation of useful primitives
     Nop,                        // no op
->>>>>>> 92a6b696
+
+    // TODO: switch this to use Instrinsic opcode to avoid a new operation in the SSA for logging
+    Log, //logging
 }
 
 #[derive(Debug, PartialEq, Eq, Hash, Clone)]
