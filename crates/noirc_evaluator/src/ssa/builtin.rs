--- conflicted
+++ resolved
@@ -25,12 +25,8 @@
         match op_name {
             "to_bits" => Some(Opcode::ToBits),
             "to_radix" => Some(Opcode::ToRadix),
-<<<<<<< HEAD
             "println" => Some(Opcode::Println(false)),
-            _ => OPCODE::lookup(op_name).map(Opcode::LowLevel),
-=======
             _ => BlackBoxFunc::lookup(op_name).map(Opcode::LowLevel),
->>>>>>> cf2eb447
         }
     }
 
