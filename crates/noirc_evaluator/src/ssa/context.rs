--- conflicted
+++ resolved
@@ -3,13 +3,8 @@
 use super::function::{FuncIndex, SSAFunction};
 use super::inline::StackFrame;
 use super::mem::{ArrayId, Memory};
-<<<<<<< HEAD
-use super::node::{BinaryOp, Instruction, LogInfo, NodeId, NodeObj, ObjectType, Operation};
-use super::{block, flatten, inline, integer, node, optim};
-=======
 use super::node::{BinaryOp, FunctionKind, Instruction, NodeId, NodeObj, ObjectType, Operation};
 use super::{block, builtin, flatten, inline, integer, node, optim};
->>>>>>> 279d266a
 use std::collections::{HashMap, HashSet};
 
 use super::super::errors::RuntimeError;
@@ -19,7 +14,7 @@
 use crate::Evaluator;
 use acvm::FieldElement;
 use iter_extended::vecmap;
-use noirc_frontend::monomorphisation::ast::{Definition, FuncId};
+use noirc_frontend::monomorphisation::ast::{Definition, FuncId, Expression, Type, Literal};
 use num_bigint::BigUint;
 use num_traits::{One, Zero};
 
@@ -147,11 +142,7 @@
     }
 
     //Display an object for debugging puposes
-<<<<<<< HEAD
-    pub fn node_to_string(&self, id: NodeId) -> String {
-=======
     fn id_to_string(&self, id: NodeId) -> String {
->>>>>>> 279d266a
         let mut result = String::new();
         if let Some(var) = self.try_get_node(id) {
             result = format!("{var}");
@@ -1109,15 +1100,36 @@
         NodeId(index)
     }
 
-    pub fn get_builtin_opcode(&self, node_id: NodeId) -> Option<builtin::Opcode> {
+    pub fn get_builtin_opcode(&self, node_id: NodeId, arguments: &[Expression]) -> Option<builtin::Opcode> {
         match &self[node_id] {
-            NodeObj::Function(FunctionKind::Builtin(opcode), ..) => Some(*opcode),
+            NodeObj::Function(FunctionKind::Builtin(opcode), ..) => {
+                match opcode {
+                    builtin::Opcode::Println(_) => {
+                        assert!(
+                            arguments.len() == 1,
+                            "print statements currently only support one argument"
+                        );
+                        let is_string = match &arguments[0] {
+                            Expression::Ident(ident) => match ident.typ {
+                                Type::String(_) => true,
+                                _ => false,
+                            },
+                            Expression::Literal(literal) => match literal {
+                                Literal::Str(_) => true,
+                                _ => false,
+                            },
+                            _ => unreachable!("logging this expression type is not supported"),
+                        };
+                        Some(builtin::Opcode::Println(is_string))
+                    }
+                    _ => Some(*opcode),
+                }
+            },
             _ => None,
         }
     }
 
-    pub fn convert_type(&mut self, t: &noirc_frontend::monomorphisation::ast::Type) -> ObjectType {
-        use noirc_frontend::monomorphisation::ast::Type;
+    pub fn convert_type(&mut self, t: &Type) -> ObjectType {
         use noirc_frontend::Signedness;
         match t {
             Type::Bool => ObjectType::Boolean,
