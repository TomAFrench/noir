use std::{
    cell::RefCell,
    collections::{BTreeMap, BTreeSet, HashMap},
    rc::Rc,
};

use crate::{hir::type_check::TypeCheckError, node_interner::NodeInterner};
use iter_extended::{btree_map, vecmap};
use noirc_abi::AbiType;
use noirc_errors::Span;

use crate::{
    node_interner::{FuncId, StructId},
    Ident, Signedness,
};

/// A shared, mutable reference to some T.
/// Wrapper is required for Hash impl of RefCell.
#[derive(Debug, Eq, PartialOrd, Ord)]
pub struct Shared<T>(Rc<RefCell<T>>);

impl<T: std::hash::Hash> std::hash::Hash for Shared<T> {
    fn hash<H: std::hash::Hasher>(&self, state: &mut H) {
        self.0.borrow().hash(state)
    }
}

impl<T: PartialEq> PartialEq for Shared<T> {
    fn eq(&self, other: &Self) -> bool {
        let ref1 = self.0.borrow();
        let ref2 = other.0.borrow();
        *ref1 == *ref2
    }
}

impl<T> Clone for Shared<T> {
    fn clone(&self) -> Self {
        Shared(self.0.clone())
    }
}

impl<T> From<T> for Shared<T> {
    fn from(thing: T) -> Shared<T> {
        Shared::new(thing)
    }
}

impl<T> Shared<T> {
    pub fn new(thing: T) -> Shared<T> {
        Shared(Rc::new(RefCell::new(thing)))
    }

    pub fn borrow(&self) -> std::cell::Ref<T> {
        self.0.borrow()
    }

    pub fn borrow_mut(&self) -> std::cell::RefMut<T> {
        self.0.borrow_mut()
    }
}

/// A list of TypeVariableIds to bind to a type. Storing the
/// TypeVariable in addition to the matching TypeVariableId allows
/// the binding to later be undone if needed.
pub type TypeBindings = HashMap<TypeVariableId, (TypeVariable, Type)>;

#[derive(Debug, Eq)]
pub struct StructType {
    pub id: StructId,
    pub name: Ident,

    /// Fields are ordered and private, they should only
    /// be accessed through get_field(), get_fields(), or instantiate()
    /// since these will handle applying generic arguments to fields as well.
    fields: BTreeMap<Ident, Type>,

    pub generics: Generics,
    pub methods: HashMap<String, FuncId>,
    pub span: Span,
}

pub type Generics = Vec<(TypeVariableId, TypeVariable)>;

impl std::hash::Hash for StructType {
    fn hash<H: std::hash::Hasher>(&self, state: &mut H) {
        self.id.hash(state)
    }
}

impl PartialEq for StructType {
    fn eq(&self, other: &Self) -> bool {
        self.id == other.id
    }
}

impl StructType {
    pub fn new(
        id: StructId,
        name: Ident,
        span: Span,
        fields: BTreeMap<Ident, Type>,
        generics: Generics,
    ) -> StructType {
        StructType { id, fields, name, span, generics, methods: HashMap::new() }
    }

    pub fn set_fields(&mut self, fields: BTreeMap<Ident, Type>) {
        assert!(self.fields.is_empty());
        self.fields = fields;
    }

    pub fn num_fields(&self) -> usize {
        self.fields.len()
    }

    /// Returns the field matching the given field name, as well as its field index.
    pub fn get_field(&self, field_name: &str, generic_args: &[Type]) -> Option<(Type, usize)> {
        assert_eq!(self.generics.len(), generic_args.len());

        self.fields.iter().enumerate().find(|(_, (name, _))| name.0.contents == field_name).map(
            |(i, (_, typ))| {
                let substitutions = self
                    .generics
                    .iter()
                    .zip(generic_args)
                    .map(|((old_id, old_var), new)| (*old_id, (old_var.clone(), new.clone())))
                    .collect();

                (typ.substitute(&substitutions), i)
            },
        )
    }

    pub fn get_fields(&self, generic_args: &[Type]) -> BTreeMap<String, Type> {
        assert_eq!(self.generics.len(), generic_args.len());

        let substitutions = self
            .generics
            .iter()
            .zip(generic_args)
            .map(|((old_id, old_var), new)| (*old_id, (old_var.clone(), new.clone())))
            .collect();

        self.fields
            .iter()
            .map(|(name, typ)| {
                let name = name.0.contents.clone();
                (name, typ.substitute(&substitutions))
            })
            .collect()
    }

    pub fn field_names(&self) -> BTreeSet<Ident> {
        self.fields.keys().cloned().collect()
    }

    /// Instantiate this struct type, returning a Vec of the new generic args (in
    /// the same order as self.generics) and a map of each instantiated field
    pub fn instantiate<'a>(
        &'a self,
        interner: &mut NodeInterner,
    ) -> (Vec<Type>, BTreeMap<&'a str, Type>) {
        let (generics, substitutions) = self
            .generics
            .iter()
            .map(|(old_id, old_var)| {
                let new = interner.next_type_variable();
                (new.clone(), (*old_id, (old_var.clone(), new)))
            })
            .unzip();

        let fields = self
            .fields
            .iter()
            .map(|(name, typ)| {
                let typ = typ.substitute(&substitutions);
                (name.0.contents.as_str(), typ)
            })
            .collect();

        (generics, fields)
    }
}

impl std::fmt::Display for StructType {
    fn fmt(&self, f: &mut std::fmt::Formatter<'_>) -> std::fmt::Result {
        write!(f, "{}", self.name)
    }
}

#[derive(Debug, PartialEq, Eq, Clone, Hash)]
pub enum Type {
    FieldElement(Comptime),
    Array(Box<Type>, Box<Type>),        // Array(4, Field) = [Field; 4]
    Integer(Comptime, Signedness, u32), // u32 = Integer(unsigned, 32)
    PolymorphicInteger(Comptime, TypeVariable),
    Bool(Comptime),
    String(Box<Type>),
    Unit,
    Struct(Shared<StructType>, Vec<Type>),
    Tuple(Vec<Type>),
    TypeVariable(TypeVariable),

    /// NamedGenerics are the 'T' or 'U' in a user-defined generic function
    /// like `fn foo<T, U>(...) {}`. Unlike TypeVariables, they cannot be bound over.
    NamedGeneric(TypeVariable, Rc<String>),

    /// A functions with arguments, and a return type.
    Function(Vec<Type>, Box<Type>),

    /// A type generic over the given type variables.
    /// Storing both the TypeVariableId and TypeVariable isn't necessary
    /// but it makes handling them both easier. The TypeVariableId should
    /// never be bound over during type checking, but during monomorphisation it
    /// will be and thus needs the full TypeVariable link.
    Forall(Generics, Box<Type>),

    /// A type-level integer. Included to let an Array's size type variable
    /// bind to an integer without special checks to bind it to a non-type.
    ArrayLength(u64),

    Error,
}

pub type TypeVariable = Shared<TypeBinding>;

#[derive(Debug, Clone, PartialEq, Eq, Hash)]
pub enum TypeBinding {
    Bound(Type),
    Unbound(TypeVariableId),
}

#[derive(Debug, Copy, Clone, PartialEq, Eq, Hash)]
pub struct TypeVariableId(pub usize);

#[derive(Debug, Clone, Eq)]
pub enum Comptime {
    // Yes and No variants have optional spans representing the location in the source code
    // which caused them to be comptime.
    Yes(Option<Span>),
    No(Option<Span>),
    Maybe(TypeVariableId, Rc<RefCell<Option<Comptime>>>),
}

impl std::hash::Hash for Comptime {
    fn hash<H: std::hash::Hasher>(&self, state: &mut H) {
        core::mem::discriminant(self).hash(state);

        if let Comptime::Maybe(id, binding) = self {
            if let Some(is_comptime) = &*binding.borrow() {
                is_comptime.hash(state);
            } else {
                id.hash(state);
            }
        }
    }
}

impl PartialEq for Comptime {
    fn eq(&self, other: &Self) -> bool {
        match (self, other) {
            (Comptime::Maybe(id1, binding1), Comptime::Maybe(id2, binding2)) => {
                if let Some(new_self) = &*binding1.borrow() {
                    return new_self == other;
                }
                if let Some(new_other) = &*binding2.borrow() {
                    return self == new_other;
                }
                id1 == id2
            }
            (Comptime::Yes(_), Comptime::Yes(_)) | (Comptime::No(_), Comptime::No(_)) => true,
            _ => false,
        }
    }
}

/// Internal enum for `unify` to remember the type context of each span
/// to provide better error messages
#[derive(Debug)]
pub enum SpanKind {
    Comptime(Span),
    NotComptime(Span),
    None,
}

impl Comptime {
    pub fn new(interner: &mut NodeInterner) -> Self {
        let id = interner.next_type_variable_id();
        Self::Maybe(id, Rc::new(RefCell::new(None)))
    }

    fn set_span(&mut self, new_span: Span) {
        match self {
            Comptime::Yes(span) | Comptime::No(span) => *span = Some(new_span),
            Comptime::Maybe(_, binding) => {
                if let Some(binding) = &mut *binding.borrow_mut() {
                    binding.set_span(new_span);
                }
            }
        }
    }

    /// Try to unify these two Comptime constraints.
    pub fn unify(&self, other: &Self, span: Span) -> Result<(), SpanKind> {
        match (self, other) {
            (Comptime::Yes(_), Comptime::Yes(_)) | (Comptime::No(_), Comptime::No(_)) => Ok(()),

            (Comptime::Yes(y), Comptime::No(n)) | (Comptime::No(n), Comptime::Yes(y)) => {
                Err(match (y, n) {
                    (_, Some(span)) => SpanKind::NotComptime(*span),
                    (Some(span), _) => SpanKind::Comptime(*span),
                    _ => SpanKind::None,
                })
            }

            (Comptime::Maybe(_, binding), other) | (other, Comptime::Maybe(_, binding))
                if binding.borrow().is_some() =>
            {
                let binding = &*binding.borrow();
                binding.as_ref().unwrap().unify(other, span)
            }

            (Comptime::Maybe(id1, _), Comptime::Maybe(id2, _)) if id1 == id2 => Ok(()),

            // Both are unbound and do not refer to each other, arbitrarily set one equal to the other
            (Comptime::Maybe(_, binding), other) | (other, Comptime::Maybe(_, binding)) => {
                let mut clone = other.clone();
                clone.set_span(span);
                *binding.borrow_mut() = Some(clone);
                Ok(())
            }
        }
    }

    /// Try to unify these two Comptime constraints.
    pub fn is_subtype_of(&self, other: &Self, span: Span) -> Result<(), SpanKind> {
        match (self, other) {
            (Comptime::Yes(_), Comptime::Yes(_))
            | (Comptime::No(_), Comptime::No(_))

            // This is one of the only 2 differing cases between this and Comptime::unify
            | (Comptime::Yes(_), Comptime::No(_)) => Ok(()),

            (Comptime::No(n), Comptime::Yes(y)) => {
                Err(match (y, n) {
                    (_, Some(span)) => SpanKind::NotComptime(*span),
                    (Some(span), _) => SpanKind::Comptime(*span),
                    _ => SpanKind::None,
                })
            }

            (Comptime::Maybe(_, binding), other) if binding.borrow().is_some() => {
                let binding = &*binding.borrow();
                binding.as_ref().unwrap().is_subtype_of(other, span)
            }

            (other, Comptime::Maybe(_, binding)) if binding.borrow().is_some() => {
                let binding = &*binding.borrow();
                other.is_subtype_of(binding.as_ref().unwrap(), span)
            }

            (Comptime::Maybe(id1, _), Comptime::Maybe(id2, _)) if id1 == id2 => Ok(()),

            // This is the other differing case between this and Comptime::unify.
            // If this is polymorphically comptime, dont force it to be non-comptime because it is
            // passed as an argument to a function expecting a non-comptime parameter.
            (Comptime::Maybe(_, binding), Comptime::No(_)) if binding.borrow().is_none() => Ok(()),

            (Comptime::Maybe(_, binding), other) => {
                let mut clone = other.clone();
                clone.set_span(span);
                *binding.borrow_mut() = Some(clone);
                Ok(())
            }
            (other, Comptime::Maybe(_, binding)) => {
                let mut clone = other.clone();
                clone.set_span(span);
                *binding.borrow_mut() = Some(clone);
                Ok(())
            }
        }
    }

    /// Combine these two Comptimes together, returning
    /// - Comptime::Yes if both are Yes,
    /// - Comptime::No if either are No,
    /// - or if both are Maybe, unify them both and return the lhs.
    pub fn and(&self, other: &Self, span: Span) -> Self {
        match (self, other) {
            (Comptime::Yes(_), Comptime::Yes(_)) => Comptime::Yes(Some(span)),

            (Comptime::No(_), Comptime::No(_))
            | (Comptime::Yes(_), Comptime::No(_))
            | (Comptime::No(_), Comptime::Yes(_)) => Comptime::No(Some(span)),

            (Comptime::Maybe(_, binding), other) | (other, Comptime::Maybe(_, binding))
                if binding.borrow().is_some() =>
            {
                let binding = &*binding.borrow();
                binding.as_ref().unwrap().and(other, span)
            }

            (Comptime::Maybe(id1, _), Comptime::Maybe(id2, _)) if id1 == id2 => self.clone(),

            (Comptime::Maybe(_, binding), other) | (other, Comptime::Maybe(_, binding)) => {
                let mut clone = other.clone();
                clone.set_span(span);
                *binding.borrow_mut() = Some(clone);
                other.clone()
            }
        }
    }

    pub fn is_comptime(&self) -> bool {
        match self {
            Comptime::Yes(_) => true,
            Comptime::No(_) => false,
            Comptime::Maybe(_, binding) => {
                if let Some(binding) = &*binding.borrow() {
                    return binding.is_comptime();
                }
                true
            }
        }
    }
}

impl Type {
    pub fn field(span: Option<Span>) -> Type {
        Type::FieldElement(Comptime::No(span))
    }

    pub fn comptime(span: Option<Span>) -> Type {
        Type::FieldElement(Comptime::Yes(span))
    }

    pub fn default_int_type(span: Option<Span>) -> Type {
        Type::field(span)
    }

    pub fn type_variable(id: TypeVariableId) -> Type {
        Type::TypeVariable(Shared::new(TypeBinding::Unbound(id)))
    }
}

impl std::fmt::Display for Type {
    fn fmt(&self, f: &mut std::fmt::Formatter<'_>) -> std::fmt::Result {
        match self {
            Type::FieldElement(comptime) => {
                write!(f, "{comptime}Field")
            }
            Type::Array(len, typ) => match len.array_length() {
                Some(len) => write!(f, "[{typ}; {len}]"),
                None => write!(f, "[{typ}]"),
            },
            Type::Integer(comptime, sign, num_bits) => match sign {
                Signedness::Signed => write!(f, "{comptime}i{num_bits}"),
                Signedness::Unsigned => write!(f, "{comptime}u{num_bits}"),
            },
            Type::PolymorphicInteger(_, binding) => {
                if let TypeBinding::Unbound(_) = &*binding.borrow() {
                    // Show a Field by default if this PolymorphicInteger is unbound, since that is
                    // what they bind to by default anyway. It is less confusing than displaying it
                    // as a generic.
                    write!(f, "Field")
                } else {
                    write!(f, "{}", binding.borrow())
                }
            }
            Type::Struct(s, args) => {
                let args = vecmap(args, |arg| arg.to_string());
                if args.is_empty() {
                    write!(f, "{}", s.borrow())
                } else {
                    write!(f, "{}<{}>", s.borrow(), args.join(", "))
                }
            }
            Type::Tuple(elements) => {
                let elements = vecmap(elements, ToString::to_string);
                write!(f, "({})", elements.join(", "))
            }
            Type::Bool(comptime) => write!(f, "{comptime}bool"),
            Type::String(len) => match len.array_length() {
                Some(len) => write!(f, "str[{}]", len),
                None => write!(f, "str[]]"),
            },
            Type::Unit => write!(f, "()"),
            Type::Error => write!(f, "error"),
            Type::TypeVariable(id) => write!(f, "{}", id.borrow()),
            Type::NamedGeneric(binding, name) => match &*binding.borrow() {
                TypeBinding::Bound(binding) => binding.fmt(f),
                TypeBinding::Unbound(_) if name.is_empty() => write!(f, "_"),
                TypeBinding::Unbound(_) => write!(f, "{name}"),
            },
            Type::ArrayLength(n) => n.fmt(f),
            Type::Forall(typevars, typ) => {
                let typevars = vecmap(typevars, |(var, _)| var.to_string());
                write!(f, "forall {}. {}", typevars.join(" "), typ)
            }
            Type::Function(args, ret) => {
                let args = vecmap(args, ToString::to_string);
                write!(f, "fn({}) -> {}", args.join(", "), ret)
            }
        }
    }
}

impl std::fmt::Display for TypeVariableId {
    fn fmt(&self, f: &mut std::fmt::Formatter<'_>) -> std::fmt::Result {
        write!(f, "_")
    }
}

impl std::fmt::Display for TypeBinding {
    fn fmt(&self, f: &mut std::fmt::Formatter<'_>) -> std::fmt::Result {
        match self {
            TypeBinding::Bound(typ) => typ.fmt(f),
            TypeBinding::Unbound(id) => id.fmt(f),
        }
    }
}

impl std::fmt::Display for Comptime {
    fn fmt(&self, f: &mut std::fmt::Formatter<'_>) -> std::fmt::Result {
        match self {
            Comptime::Yes(_) => write!(f, "comptime "),
            Comptime::No(_) => Ok(()),
            Comptime::Maybe(_, binding) => match &*binding.borrow() {
                Some(binding) => binding.fmt(f),
                None => write!(f, "comptime "),
            },
        }
    }
}

impl Type {
    /// Mutate the span for Comptime to track where comptime is required for better
    /// error messages that show both the erroring callsite and the callsite before
    /// which required the variable to be comptime or non-comptime.
    pub fn set_comptime_span(&mut self, new_span: Span) {
        match self {
            Type::FieldElement(comptime) | Type::Integer(comptime, _, _) => {
                comptime.set_span(new_span)
            }
            Type::PolymorphicInteger(span, binding) => {
                if let TypeBinding::Bound(binding) = &mut *binding.borrow_mut() {
                    return binding.set_comptime_span(new_span);
                }
                span.set_span(new_span);
            }
            _ => (),
        }
    }

    pub fn set_comptime(&mut self, new_comptime: Comptime) {
        match self {
            Type::FieldElement(comptime) | Type::Integer(comptime, _, _) => {
                *comptime = new_comptime;
            }
            Type::PolymorphicInteger(comptime, binding) => {
                if let TypeBinding::Bound(binding) = &mut *binding.borrow_mut() {
                    return binding.set_comptime(new_comptime);
                }
                *comptime = new_comptime;
            }
            _ => (),
        }
    }

    /// Try to bind a PolymorphicInt variable to self, succeeding if self is an integer, field,
    /// other PolymorphicInt type, or type variable. If use_subtype is true, the Comptime fields
    /// of each will be checked via subtyping rather than unification.
    pub fn try_bind_to_polymorphic_int(
        &self,
        var: &TypeVariable,
        var_comptime: &Comptime,
        use_subtype: bool,
        span: Span,
    ) -> Result<(), SpanKind> {
        let target_id = match &*var.borrow() {
            TypeBinding::Bound(_) => unreachable!(),
            TypeBinding::Unbound(id) => *id,
        };

        let bind = |int_comptime: &Comptime| {
            let mut clone = self.clone();
            let mut new_comptime = var_comptime.clone();
            new_comptime.set_span(span);
            clone.set_comptime(new_comptime);

            *var.borrow_mut() = TypeBinding::Bound(clone);

            if use_subtype {
                var_comptime.is_subtype_of(int_comptime, span)
            } else {
                var_comptime.unify(int_comptime, span)
            }
        };

        match self {
            Type::FieldElement(int_comptime, ..) | Type::Integer(int_comptime, ..) => {
                bind(int_comptime)
            }
            Type::PolymorphicInteger(int_comptime, self_var) => {
                let borrow = self_var.borrow();
                match &*borrow {
                    TypeBinding::Bound(typ) => {
                        typ.try_bind_to_polymorphic_int(var, var_comptime, use_subtype, span)
                    }
                    // Avoid infinitely recursive bindings
                    TypeBinding::Unbound(id) if *id == target_id => Ok(()),
                    TypeBinding::Unbound(_) => {
                        drop(borrow);
                        bind(int_comptime)
                    }
                }
            }
            Type::TypeVariable(binding) => {
                let borrow = binding.borrow();
                match &*borrow {
                    TypeBinding::Bound(typ) => {
                        typ.try_bind_to_polymorphic_int(var, var_comptime, use_subtype, span)
                    }
                    // Avoid infinitely recursive bindings
                    TypeBinding::Unbound(id) if *id == target_id => Ok(()),
                    TypeBinding::Unbound(_) => {
                        drop(borrow);
                        // PolymorphicInt is more specific than TypeVariable so we bind the type
                        // variable to PolymorphicInt instead.
                        let mut clone = Type::PolymorphicInteger(var_comptime.clone(), var.clone());
                        clone.set_comptime_span(span);
                        *binding.borrow_mut() = TypeBinding::Bound(clone);
                        Ok(())
                    }
                }
            }
            _ => Err(SpanKind::None),
        }
    }

    pub fn try_bind_to(&self, var: &TypeVariable) -> Result<(), SpanKind> {
        let target_id = match &*var.borrow() {
            TypeBinding::Bound(_) => unreachable!(),
            TypeBinding::Unbound(id) => *id,
        };

        if let Type::TypeVariable(binding) = self {
            match &*binding.borrow() {
                TypeBinding::Bound(typ) => return typ.try_bind_to(var),
                // Don't recursively bind the same id to itself
                TypeBinding::Unbound(id) if *id == target_id => return Ok(()),
                _ => (),
            }
        }

        // Check if the target id occurs within self before binding. Otherwise this could
        // cause infinitely recursive types
        if self.occurs(target_id) {
            Err(SpanKind::None)
        } else {
            *var.borrow_mut() = TypeBinding::Bound(self.clone());
            Ok(())
        }
    }

    fn is_comptime(&self) -> bool {
        match self {
            Type::FieldElement(comptime) => comptime.is_comptime(),
            Type::Integer(comptime, ..) => comptime.is_comptime(),
            Type::PolymorphicInteger(comptime, binding) => {
                if let TypeBinding::Bound(binding) = &*binding.borrow() {
                    return binding.is_comptime();
                }
                comptime.is_comptime()
            }
            _ => false,
        }
    }

    /// Try to unify this type with another, setting any type variables found
    /// equal to the other type in the process. Unification is more strict
    /// than subtyping but less strict than Eq. Returns true if the unification
    /// succeeded. Note that any bindings performed in a failed unification are
    /// not undone. This may cause further type errors later on.
    pub fn unify(
        &self,
        expected: &Type,
        span: Span,
        errors: &mut Vec<TypeCheckError>,
        make_error: impl FnOnce() -> TypeCheckError,
    ) {
        if let Err(err_span) = self.try_unify(expected, span) {
            Self::issue_errors(expected, err_span, errors, make_error)
        }
    }

    fn issue_errors(
        expected: &Type,
        err_span: SpanKind,
        errors: &mut Vec<TypeCheckError>,
        make_error: impl FnOnce() -> TypeCheckError,
    ) {
        errors.push(make_error());

        match (expected.is_comptime(), err_span) {
            (true, SpanKind::NotComptime(span)) => {
                let msg = "The value is non-comptime because of this expression, which uses another non-comptime value".into();
                errors.push(TypeCheckError::Unstructured { msg, span });
            }
            (false, SpanKind::Comptime(span)) => {
                let msg = "The value is comptime because of this expression, which forces the value to be comptime".into();
                errors.push(TypeCheckError::Unstructured { msg, span });
            }
            _ => (),
        }
    }

    /// `try_unify` is a bit of a misnomer since although errors are not committed,
    /// any unified bindings are on success.
    fn try_unify(&self, other: &Type, span: Span) -> Result<(), SpanKind> {
        use Type::*;
        match (self, other) {
            (Error, _) | (_, Error) => Ok(()),

            (PolymorphicInteger(comptime, binding), other)
            | (other, PolymorphicInteger(comptime, binding)) => {
                // If it is already bound, unify against what it is bound to
                if let TypeBinding::Bound(link) = &*binding.borrow() {
                    return link.try_unify(other, span);
                }

                // Otherwise, check it is unified against an integer and bind it
                other.try_bind_to_polymorphic_int(binding, comptime, false, span)
            }

            (TypeVariable(binding), other) | (other, TypeVariable(binding)) => {
                if let TypeBinding::Bound(link) = &*binding.borrow() {
                    return link.try_unify(other, span);
                }

                Ok(())
            }

            (Array(len_a, elem_a), Array(len_b, elem_b)) => {
                len_a.try_unify(len_b, span)?;
                elem_a.try_unify(elem_b, span)
            }

            (Tuple(elems_a), Tuple(elems_b)) => {
                if elems_a.len() != elems_b.len() {
                    Err(SpanKind::None)
                } else {
                    for (a, b) in elems_a.iter().zip(elems_b) {
                        a.try_unify(b, span)?;
                    }
                    Ok(())
                }
            }

            // No recursive try_unify call for struct fields. Don't want
            // to mutate shared type variables within struct definitions.
            // This isn't possible currently but will be once noir gets generic types
            (Struct(fields_a, args_a), Struct(fields_b, args_b)) => {
                if fields_a == fields_b {
                    for (a, b) in args_a.iter().zip(args_b) {
                        a.try_unify(b, span)?;
                    }
                    Ok(())
                } else {
                    Err(SpanKind::None)
                }
            }

            (FieldElement(comptime_a), FieldElement(comptime_b)) => {
                comptime_a.unify(comptime_b, span)
            }

            (Integer(comptime_a, signed_a, bits_a), Integer(comptime_b, signed_b, bits_b)) => {
                if signed_a == signed_b && bits_a == bits_b {
                    comptime_a.unify(comptime_b, span)
                } else {
                    Err(SpanKind::None)
                }
            }

            (Bool(comptime_a), Bool(comptime_b)) => comptime_a.unify(comptime_b, span),

            (NamedGeneric(binding_a, name_a), NamedGeneric(binding_b, name_b)) => {
                let is_unbound = |binding: &Shared<TypeBinding>| {
                    matches!(&*binding.borrow(), TypeBinding::Unbound(_))
                };

                // Ensure NamedGenerics are never bound during type checking
                assert!(is_unbound(binding_a) && is_unbound(binding_b));
                if name_a == name_b {
                    Ok(())
                } else {
                    Err(SpanKind::None)
                }
            }

            (other_a, other_b) => {
                if other_a == other_b {
                    Ok(())
                } else {
                    Err(SpanKind::None)
                }
            }
        }
    }

    /// The `subtype` term here is somewhat loose, the only subtyping relations remaining are
    /// between fixed and variable sized arrays, and Comptime tracking.
    pub fn make_subtype_of(
        &self,
        expected: &Type,
        span: Span,
        errors: &mut Vec<TypeCheckError>,
        make_error: impl FnOnce() -> TypeCheckError,
    ) {
        if let Err(err_span) = self.is_subtype_of(expected, span) {
            Self::issue_errors(expected, err_span, errors, make_error)
        }
    }

    fn is_subtype_of(&self, other: &Type, span: Span) -> Result<(), SpanKind> {
        use Type::*;
        match (self, other) {
            (Error, _) | (_, Error) => Ok(()),

            (PolymorphicInteger(comptime, binding), other) => {
                if let TypeBinding::Bound(link) = &*binding.borrow() {
                    return link.is_subtype_of(other, span);
                }

                // Otherwise, check it is unified against an integer and bind it
                other.try_bind_to_polymorphic_int(binding, comptime, true, span)
            }
            // These needs to be a separate case to keep the argument order of is_subtype_of
            (other, PolymorphicInteger(comptime, binding)) => {
                if let TypeBinding::Bound(link) = &*binding.borrow() {
                    return other.is_subtype_of(link, span);
                }

                // use_subtype is false here since we have other <: PolymorphicInt
                // while the flag expects PolymorphicInt <: other
                other.try_bind_to_polymorphic_int(binding, comptime, false, span)
            }

            (TypeVariable(binding), other) => {
                if let TypeBinding::Bound(link) = &*binding.borrow() {
                    return link.is_subtype_of(other, span);
                }

                other.try_bind_to(binding)
            }
            (other, TypeVariable(binding)) => {
                if let TypeBinding::Bound(link) = &*binding.borrow() {
                    return other.is_subtype_of(link, span);
                }

                other.try_bind_to(binding)
            }

            (Array(len_a, elem_a), Array(len_b, elem_b)) => {
                len_a.is_subtype_of(len_b, span)?;
                elem_a.is_subtype_of(elem_b, span)
            }

            (Tuple(elems_a), Tuple(elems_b)) => {
                if elems_a.len() != elems_b.len() {
                    Err(SpanKind::None)
                } else {
                    for (a, b) in elems_a.iter().zip(elems_b) {
                        a.is_subtype_of(b, span)?;
                    }
                    Ok(())
                }
            }

            // No recursive try_unify call needed for struct fields, we just
            // check the struct ids match.
            (Struct(struct_a, args_a), Struct(struct_b, args_b)) => {
                if struct_a == struct_b && args_a.len() == args_b.len() {
                    for (a, b) in args_a.iter().zip(args_b) {
                        a.is_subtype_of(b, span)?;
                    }
                    Ok(())
                } else {
                    Err(SpanKind::None)
                }
            }

            (FieldElement(comptime_a), FieldElement(comptime_b)) => {
                comptime_a.is_subtype_of(comptime_b, span)
            }

            (Integer(comptime_a, signed_a, bits_a), Integer(comptime_b, signed_b, bits_b)) => {
                if signed_a == signed_b && bits_a == bits_b {
                    comptime_a.is_subtype_of(comptime_b, span)
                } else {
                    Err(SpanKind::None)
                }
            }

            (Bool(comptime_a), Bool(comptime_b)) => comptime_a.is_subtype_of(comptime_b, span),

            (NamedGeneric(binding_a, name_a), NamedGeneric(binding_b, name_b)) => {
                let is_unbound = |binding: &Shared<TypeBinding>| {
                    matches!(&*binding.borrow(), TypeBinding::Unbound(_))
                };

                // Ensure NamedGenerics are never bound during type checking
                assert!(is_unbound(binding_a) && is_unbound(binding_b));
                if name_a == name_b {
                    Ok(())
                } else {
                    Err(SpanKind::None)
                }
            }

            (other_a, other_b) => {
                if other_a == other_b {
                    Ok(())
                } else {
                    Err(SpanKind::None)
                }
            }
        }
    }

    pub fn array_length(&self) -> Option<u64> {
        match self {
            Type::PolymorphicInteger(_, binding)
            | Type::NamedGeneric(binding, _)
            | Type::TypeVariable(binding) => match &*binding.borrow() {
                TypeBinding::Bound(binding) => binding.array_length(),
                TypeBinding::Unbound(_) => None,
            },
            Type::Array(len, _elem) => len.array_length(),
            Type::ArrayLength(size) => Some(*size),
            _ => None,
        }
    }

    // Note; use strict_eq instead of partial_eq when comparing field types
    // in this method, you most likely want to distinguish between public and private
    pub fn as_abi_type(&self) -> AbiType {
        match self {
            Type::FieldElement(_) => AbiType::Field,
            Type::Array(size, typ) => {
                let size = size
                    .array_length()
                    .expect("Cannot have variable sized arrays as a parameter to main");
                AbiType::Array { length: size, typ: Box::new(typ.as_abi_type()) }
            }
            Type::Integer(_, sign, bit_width) => {
                let sign = match sign {
                    Signedness::Unsigned => noirc_abi::Sign::Unsigned,
                    Signedness::Signed => noirc_abi::Sign::Signed,
                };

                AbiType::Integer { sign, width: *bit_width }
            }
            Type::PolymorphicInteger(_, binding) => match &*binding.borrow() {
                TypeBinding::Bound(typ) => typ.as_abi_type(),
                TypeBinding::Unbound(_) => Type::default_int_type(None).as_abi_type(),
            },
<<<<<<< HEAD
            Type::Bool(_) => AbiType::Integer { sign: noirc_abi::Sign::Unsigned, width: 1 },
=======
            Type::Bool(_) => AbiType::Boolean,
>>>>>>> ae1b38b7
            Type::String(size) => {
                let size = size
                    .array_length()
                    .expect("Cannot have variable sized strings as a parameter to main");
                AbiType::String { length: size }
            }
            Type::Error => unreachable!(),
            Type::Unit => unreachable!(),
            Type::ArrayLength(_) => unreachable!(),
            Type::Struct(def, args) => {
                let struct_type = def.borrow();
                let fields = struct_type.get_fields(args);
                let abi_map = btree_map(fields, |(name, typ)| (name, typ.as_abi_type()));
                AbiType::Struct { fields: abi_map }
            }
            Type::Tuple(_) => todo!("as_abi_type not yet implemented for tuple types"),
            Type::TypeVariable(_) => unreachable!(),
            Type::NamedGeneric(..) => unreachable!(),
            Type::Forall(..) => unreachable!(),
            Type::Function(_, _) => unreachable!(),
        }
    }

    /// Iterate over the fields of this type.
    /// Panics if the type is not a struct or tuple.
    pub fn iter_fields(&self) -> impl Iterator<Item = (String, Type)> {
        let fields: Vec<_> = match self {
            // Unfortunately the .borrow() here forces us to collect into a Vec
            // only to have to call .into_iter again afterward. Trying to ellide
            // collecting to a Vec leads to us dropping the temporary Ref before
            // the iterator is returned
            Type::Struct(def, args) => vecmap(&def.borrow().fields, |(name, _)| {
                let name = &name.0.contents;
                let typ = def.borrow().get_field(name, args).unwrap().0;
                (name.clone(), typ)
            }),
            Type::Tuple(fields) => {
                let fields = fields.iter().enumerate();
                vecmap(fields, |(i, field)| (i.to_string(), field.clone()))
            }
            other => panic!("Tried to iterate over the fields of '{other}', which has none"),
        };
        fields.into_iter()
    }

    /// Retrieves the type of the given field name
    /// Panics if the type is not a struct or tuple.
    pub fn get_field_type(&self, field_name: &str) -> Type {
        match self {
            Type::Struct(def, args) => def.borrow().get_field(field_name, args).unwrap().0,
            Type::Tuple(fields) => {
                let mut fields = fields.iter().enumerate();
                fields.find(|(i, _)| i.to_string() == *field_name).unwrap().1.clone()
            }
            other => panic!("Tried to iterate over the fields of '{other}', which has none"),
        }
    }

    /// Instantiate this type, replacing any type variables it is quantified
    /// over with fresh type variables. If this type is not a Type::Forall,
    /// it is unchanged.
    pub fn instantiate(&self, interner: &mut NodeInterner) -> (Type, TypeBindings) {
        match self {
            Type::Forall(typevars, typ) => {
                let replacements = typevars
                    .iter()
                    .map(|(id, var)| {
                        let new = interner.next_type_variable();
                        (*id, (var.clone(), new))
                    })
                    .collect();

                let instantiated = typ.substitute(&replacements);
                (instantiated, replacements)
            }
            other => (other.clone(), HashMap::new()),
        }
    }

    /// Substitute any type variables found within this type with the
    /// given bindings if found. If a type variable is not found within
    /// the given TypeBindings, it is unchanged.
    pub fn substitute(&self, type_bindings: &TypeBindings) -> Type {
        if type_bindings.is_empty() {
            return self.clone();
        }

        let substitute_binding = |binding: &TypeVariable| match &*binding.borrow() {
            TypeBinding::Bound(binding) => binding.substitute(type_bindings),
            TypeBinding::Unbound(id) => match type_bindings.get(id) {
                Some((_, binding)) => binding.clone(),
                None => self.clone(),
            },
        };

        match self {
            Type::Array(size, element) => {
                let size = Box::new(size.substitute(type_bindings));
                let element = Box::new(element.substitute(type_bindings));
                Type::Array(size, element)
            }
            Type::String(size) => {
                let size = Box::new(size.substitute(type_bindings));
                Type::String(size)
            }
            Type::PolymorphicInteger(_, binding)
            | Type::NamedGeneric(binding, _)
            | Type::TypeVariable(binding) => substitute_binding(binding),

            // Do not substitute fields, it can lead to infinite recursion
            // and we should not match fields when type checking anyway.
            Type::Struct(fields, args) => {
                let args = vecmap(args, |arg| arg.substitute(type_bindings));
                Type::Struct(fields.clone(), args)
            }
            Type::Tuple(fields) => {
                let fields = vecmap(fields, |field| field.substitute(type_bindings));
                Type::Tuple(fields)
            }
            Type::Forall(typevars, typ) => {
                // Trying to substitute a variable defined within a nested Forall
                // is usually impossible and indicative of an error in the type checker somewhere.
                for (var, _) in typevars {
                    assert!(!type_bindings.contains_key(var));
                }
                let typ = Box::new(typ.substitute(type_bindings));
                Type::Forall(typevars.clone(), typ)
            }
            Type::Function(args, ret) => {
                let args = vecmap(args, |arg| arg.substitute(type_bindings));
                let ret = Box::new(ret.substitute(type_bindings));
                Type::Function(args, ret)
            }

            Type::FieldElement(_)
            | Type::Integer(_, _, _)
            | Type::Bool(_)
            | Type::ArrayLength(_)
            | Type::Error
            | Type::Unit => self.clone(),
        }
    }

    /// True if the given TypeVariableId is free anywhere
    /// within self
    fn occurs(&self, target_id: TypeVariableId) -> bool {
        match self {
            Type::Array(len, elem) => len.occurs(target_id) || elem.occurs(target_id),
            Type::String(len) => len.occurs(target_id),
            Type::Struct(_, generic_args) => generic_args.iter().any(|arg| arg.occurs(target_id)),
            Type::Tuple(fields) => fields.iter().any(|field| field.occurs(target_id)),
            Type::PolymorphicInteger(_, binding)
            | Type::NamedGeneric(binding, _)
            | Type::TypeVariable(binding) => match &*binding.borrow() {
                TypeBinding::Bound(binding) => binding.occurs(target_id),
                TypeBinding::Unbound(id) => *id == target_id,
            },
            Type::Forall(typevars, typ) => {
                !typevars.iter().any(|(id, _)| *id == target_id) && typ.occurs(target_id)
            }
            Type::Function(args, ret) => {
                args.iter().any(|arg| arg.occurs(target_id)) || ret.occurs(target_id)
            }

            Type::FieldElement(_)
            | Type::Integer(_, _, _)
            | Type::Bool(_)
            | Type::ArrayLength(_)
            | Type::Error
            | Type::Unit => false,
        }
    }

    /// Follow any TypeVariable bindings within this type. Doing so ensures
    /// that if the bindings are rebound or unbound from under the type then the
    /// returned type will not change (because it will no longer contain the
    /// links that may be unbound).
    ///
    /// Expected to be called on an instantiated type (with no Type::Foralls)
    pub fn follow_bindings(&self) -> Type {
        use Type::*;
        match self {
            Array(size, elem) => {
                Array(Box::new(size.follow_bindings()), Box::new(elem.follow_bindings()))
            }
            String(size) => String(Box::new(size.follow_bindings())),
            Struct(def, args) => {
                let args = vecmap(args, |arg| arg.follow_bindings());
                Struct(def.clone(), args)
            }
            Tuple(args) => Tuple(vecmap(args, |arg| arg.follow_bindings())),

            TypeVariable(var) | PolymorphicInteger(_, var) | NamedGeneric(var, _) => {
                if let TypeBinding::Bound(typ) = &*var.borrow() {
                    return typ.follow_bindings();
                }
                self.clone()
            }

            Function(args, ret) => {
                let args = vecmap(args, |arg| arg.follow_bindings());
                let ret = Box::new(ret.follow_bindings());
                Function(args, ret)
            }

            // Expect that this function should only be called on instantiated types
            Forall(..) => unreachable!(),

            FieldElement(_) | Integer(_, _, _) | Bool(_) | ArrayLength(_) | Unit | Error => {
                self.clone()
            }
        }
    }
}<|MERGE_RESOLUTION|>--- conflicted
+++ resolved
@@ -966,11 +966,7 @@
                 TypeBinding::Bound(typ) => typ.as_abi_type(),
                 TypeBinding::Unbound(_) => Type::default_int_type(None).as_abi_type(),
             },
-<<<<<<< HEAD
-            Type::Bool(_) => AbiType::Integer { sign: noirc_abi::Sign::Unsigned, width: 1 },
-=======
             Type::Bool(_) => AbiType::Boolean,
->>>>>>> ae1b38b7
             Type::String(size) => {
                 let size = size
                     .array_length()
