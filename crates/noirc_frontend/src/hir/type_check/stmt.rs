--- conflicted
+++ resolved
@@ -95,7 +95,6 @@
 
     // To get the type of the identifier, we need to get the identifier which defined it
     // once a variable has a type, it cannot be changed
-<<<<<<< HEAD
     let ident_def = assign_stmt.identifier.id;
     let identifier_type = interner.id_type(ident_def);
 
@@ -110,24 +109,12 @@
         });
     }
 
-    if expr_type != identifier_type {
+    if !expr_type.matches(&identifier_type) {
         errors.push(TypeCheckError::TypeMismatch {
             expected_typ: identifier_type.to_string(),
             expr_typ: expr_type.to_string(),
             expr_span: interner.expr_span(&assign_stmt.expression),
         });
-=======
-    if let Some(ident_def) = interner.ident_def(&assign_stmt.identifier) {
-        let identifier_type = interner.id_type(&ident_def);
-
-        if !expr_type.matches(&identifier_type) {
-            errors.push(TypeCheckError::TypeMismatch {
-                expected_typ: identifier_type.to_string(),
-                expr_typ: expr_type.to_string(),
-                expr_span: interner.expr_span(&assign_stmt.expression),
-            });
-        }
->>>>>>> a7a53041
     }
 }
 
