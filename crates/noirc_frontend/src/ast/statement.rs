--- conflicted
+++ resolved
@@ -349,12 +349,8 @@
             Statement::Constrain(constrain) => constrain.fmt(f),
             Statement::Expression(expression) => expression.fmt(f),
             Statement::Assign(assign) => assign.fmt(f),
-<<<<<<< HEAD
-            Statement::Semi(semi) => write!(f, "{};", semi),
+            Statement::Semi(semi) => write!(f, "{semi};"),
             Statement::Log(log) => log.fmt(f),
-=======
-            Statement::Semi(semi) => write!(f, "{semi};"),
->>>>>>> 92a6b696
             Statement::Error => write!(f, "Error"),
         }
     }
