--- conflicted
+++ resolved
@@ -12,15 +12,10 @@
 pub use statement::*;
 pub use structure::*;
 
-<<<<<<< HEAD
-use crate::token::{IntType, Keyword};
-=======
 use crate::{
-    node_interner::TypeId,
     token::{IntType, Keyword},
     util::vecmap,
 };
->>>>>>> 62d4019b
 
 #[derive(Debug, PartialEq, Eq, Clone)]
 pub enum ArraySize {
@@ -117,16 +112,11 @@
     Integer(FieldElementType, Signedness, u32),              // u32 = Integer(unsigned, 32)
     Bool,
     Unit,
-<<<<<<< HEAD
     Struct(FieldElementType, Path),
-=======
-    Struct(Rc<StructType>),
 
     // Note: Tuples have no FieldElementType, instead each of their elements may have one.
-    Tuple(Vec<Type>),
+    Tuple(Vec<UnresolvedType>),
 
-    Error,
->>>>>>> 62d4019b
     Unspecified, // This is for when the user declares a variable without specifying it's type
     Error,
 }
@@ -160,197 +150,15 @@
                 Signedness::Signed => write!(f, "{}i{}", vis_str(*fe_type), num_bits),
                 Signedness::Unsigned => write!(f, "{}u{}", vis_str(*fe_type), num_bits),
             },
-<<<<<<< HEAD
             Struct(fe_type, s) => write!(f, "{}{}", vis_str(*fe_type), s),
+            Tuple(elements) => {
+                let elements = vecmap(elements, ToString::to_string);
+                write!(f, "({})", elements.join(", "))
+            }
             Bool => write!(f, "bool"),
             Unit => write!(f, "()"),
             Error => write!(f, "error"),
             Unspecified => write!(f, "unspecified"),
-=======
-            Type::Struct(s) => s.fmt(f),
-            Type::Bool => write!(f, "bool"),
-            Type::Unit => write!(f, "()"),
-            Type::Error => write!(f, "error"),
-            Type::Unspecified => write!(f, "unspecified"),
-            Type::Tuple(elements) => {
-                let elements = vecmap(elements, ToString::to_string);
-                write!(f, "({})", elements.join(", "))
-            }
-        }
-    }
-}
-
-impl Type {
-    // Returns true if the Type can be used in a Private statement
-    pub fn can_be_used_in_priv(&self) -> bool {
-        match self {
-            Type::FieldElement(FieldElementType::Private) => true,
-            Type::Integer(field_type, _, _) => field_type == &FieldElementType::Private,
-            Type::Error => true,
-            _ => false,
-        }
-    }
-
-    // A feature of the language is that `Field` is like an
-    // `Any` type which allows you to pass in any type which
-    // is fundamentally a field element. E.g all integer types
-    pub fn is_super_type_of(&self, argument: &Type) -> bool {
-        // if `self` is a `Field` then it is a super type
-        // if the argument is a field element
-        if let Type::FieldElement(FieldElementType::Private) = self {
-            return argument.is_field_element();
-        }
-
-        // For composite types, we need to check they are structurally the same
-        // and then check that their base types are super types
-        if let (Type::Array(_, param_size, param_type), Type::Array(_, arg_size, arg_type)) =
-            (self, argument)
-        {
-            let is_super_type = param_type.is_super_type_of(arg_type);
-            let arity_check = param_size.is_a_super_type_of(arg_size);
-            return is_super_type && arity_check;
-        }
-
-        // XXX: Should we also allow functions that ask for u16
-        // to accept u8? We would need to pad the bit decomposition
-        // if so.
-
-        self == argument
-    }
-
-    pub fn is_field_element(&self) -> bool {
-        matches!(
-            self,
-            Type::FieldElement(_) | Type::Bool | Type::Integer(_, _, _)
-        )
-    }
-
-    /// Computes the number of elements in a Type
-    /// Arrays, Structs, and Tuples will be the only data structures to return more than one
-    pub fn num_elements(&self) -> usize {
-        match self {
-            Type::Array(_, ArraySize::Fixed(fixed_size), _) => *fixed_size as usize,
-            Type::Array(_, ArraySize::Variable, _) =>
-                unreachable!("ice : this method is only ever called when we want to compare the prover inputs with the ABI in main. The ABI should not have variable input. The program should be compiled before calling this"),
-            Type::Struct(s) => s.fields.len(),
-            Type::Tuple(elements) => elements.len(),
-            Type::FieldElement(_)
-            | Type::Integer(_, _, _)
-            | Type::Bool
-            | Type::Error
-            | Type::Unspecified
-            | Type::Unit => 1,
-        }
-    }
-
-    pub fn is_fixed_sized_array(&self) -> bool {
-        let (sized, _) = match self.array() {
-            None => return false,
-            Some(arr) => arr,
-        };
-        sized.is_fixed()
-    }
-    pub fn is_variable_sized_array(&self) -> bool {
-        let (sized, _) = match self.array() {
-            None => return false,
-            Some(arr) => arr,
-        };
-        !sized.is_fixed()
-    }
-
-    fn array(&self) -> Option<(&ArraySize, &Type)> {
-        match self {
-            Type::Array(_, sized, typ) => Some((sized, typ)),
-            _ => None,
-        }
-    }
-
-    // Returns true if the Type can be used in a Constrain statement
-    pub fn can_be_used_in_constrain(&self) -> bool {
-        matches!(
-            self,
-            Type::FieldElement(_) | Type::Integer(_, _, _) | Type::Array(_, _, _) | Type::Error
-        )
-    }
-
-    // Base types are types in the language that are simply alias for a field element
-    // Therefore they can be the operands in an infix comparison operator
-    pub fn is_base_type(&self) -> bool {
-        matches!(
-            self,
-            Type::FieldElement(_) | Type::Integer(_, _, _) | Type::Error
-        )
-    }
-
-    pub fn is_constant(&self) -> bool {
-        // XXX: Currently no such thing as a const array
-        matches!(
-            self,
-            Type::FieldElement(FieldElementType::Constant)
-                | Type::Integer(FieldElementType::Constant, _, _)
-                | Type::Error
-        )
-    }
-
-    pub fn is_public(&self) -> bool {
-        matches!(
-            self,
-            Type::FieldElement(FieldElementType::Public)
-                | Type::Integer(FieldElementType::Public, _, _)
-                | Type::Array(FieldElementType::Public, _, _)
-        )
-    }
-
-    // Returns true, if both type can be used in an infix expression
-    pub fn can_be_used_for_infix(&self, other: &Type) -> bool {
-        self.is_base_type() && other.is_base_type()
-    }
-
-    // Note; use strict_eq instead of partial_eq when comparing field types
-    // in this method, you most likely want to distinguish between public and private
-    pub fn as_abi_type(&self) -> AbiType {
-        // converts a field element type
-        fn fet_to_abi(fe: &FieldElementType) -> AbiFEType {
-            match fe {
-                FieldElementType::Private => noirc_abi::AbiFEType::Private,
-                FieldElementType::Public => noirc_abi::AbiFEType::Public,
-                FieldElementType::Constant => {
-                    panic!("constant field in the ABI, this is not allowed!")
-                }
-            }
-        }
-
-        match self {
-            Type::FieldElement(fe_type) => AbiType::Field(fet_to_abi(fe_type)),
-            Type::Array(fe_type, size, typ) => match size {
-                crate::ArraySize::Variable => {
-                    panic!("cannot have variable sized array in entry point")
-                }
-                crate::ArraySize::Fixed(length) => AbiType::Array {
-                    visibility: fet_to_abi(fe_type),
-                    length: *length,
-                    typ: Box::new(typ.as_abi_type()),
-                },
-            },
-            Type::Integer(fe_type, sign, bit_width) => {
-                let sign = match sign {
-                    crate::Signedness::Unsigned => noirc_abi::Sign::Unsigned,
-                    crate::Signedness::Signed => noirc_abi::Sign::Signed,
-                };
-
-                AbiType::Integer {
-                    sign,
-                    width: *bit_width as u32,
-                    visibility: fet_to_abi(fe_type),
-                }
-            }
-            Type::Bool => panic!("currently, cannot have a bool in the entry point function"),
-            Type::Error => unreachable!(),
-            Type::Unspecified => unreachable!(),
-            Type::Unit => unreachable!(),
-            Type::Struct(_) => todo!(),
-            Type::Tuple(_) => todo!(),
->>>>>>> 62d4019b
         }
     }
 }
